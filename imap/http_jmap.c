--- conflicted
+++ resolved
@@ -2910,7 +2910,6 @@
     return r;
 }
 
-<<<<<<< HEAD
 struct jmap_message_data {
     /* Header values must be malloced */
     char *subject;
@@ -2996,17 +2995,6 @@
     return 0;
 }
 
-static int jmap_message_create(json_t *arg,
-                               char **uid,
-                               json_t **err,
-                               json_t *invalid,
-                               struct jmap_req *req)
-{
-    int r = 0, pe;
-    json_t *prop;
-    const char *sval;
-    const char *inReplyToMessageId = NULL;
-=======
 static int jmap_message_create_draft(json_t *arg,
                                      char **uid,
                                      json_t **err,
@@ -3015,19 +3003,17 @@
 {
     int r = 0, pe;
     json_t *prop;
-    const char *sval, *subject = "", *htmlBody = NULL, *textBody = NULL;
->>>>>>> 853da5f6
+    const char *sval;
     int bval;
     struct buf buf = BUF_INITIALIZER;
     struct tm *date = xzmalloc(sizeof(struct tm));
 
+    const char *inReplyToMessageId = NULL;
+
     /* XXX Support messages in multiple mailboxes */
     char *mboxname = NULL;
     char *mboxrole = NULL;
-<<<<<<< HEAD
     struct mailbox *mbox = NULL;
-=======
->>>>>>> 853da5f6
 
     /* Parse properties */
     if (json_object_get(arg, "id")) {
@@ -3049,10 +3035,6 @@
         }
         mboxname = mboxlist_find_uniqueid(id, req->userid);
         mboxrole = jmap_mailbox_role(mboxname);
-<<<<<<< HEAD
-        /* XXX how to determine role outbox */
-=======
->>>>>>> 853da5f6
         if (!mboxrole || (strcmp(mboxrole, "drafts") && strcmp(mboxrole, "outbox"))) {
             json_array_append_new(invalid, json_string("mailboxIds[0]"));
         }
@@ -3062,13 +3044,10 @@
     }
     prop = json_object_get(arg, "inReplyToMessageId");
     if (prop && prop != json_null()) {
-<<<<<<< HEAD
         inReplyToMessageId = json_string_value(prop);
-=======
         if ((sval = json_string_value(prop)) && sval && !strlen(sval)) {
             json_array_append_new(invalid, json_string("inReplyToMessageId"));
         }
->>>>>>> 853da5f6
     }
     pe = jmap_readprop(arg, "isUnread", 0, invalid, "b", &bval);
     if (pe > 0 && bval) {
@@ -3146,13 +3125,6 @@
     if (prop && prop != json_null()) {
         jmap_validate_emailer(prop, "replyTo", invalid);
     }
-<<<<<<< HEAD
-=======
-    pe = jmap_readprop(arg, "subject", 0, invalid, "s", &sval);
-    if (pe > 0) {
-        subject = sval;
-    }
->>>>>>> 853da5f6
     pe = jmap_readprop(arg, "date", 0, invalid, "s", &sval);
     if (pe > 0) {
         const char *p = strptime(sval, "%Y-%m-%dT%H:%M:%SZ", date);
@@ -3166,22 +3138,11 @@
     if (json_object_get(arg, "preview")) {
         json_array_append_new(invalid, json_string("preview"));
     }
-<<<<<<< HEAD
 
     jmap_readprop(arg, "subject", 0, invalid, "s", &sval);
     jmap_readprop(arg, "textBody", 0, invalid, "s", &sval);
     jmap_readprop(arg, "htmlBody", 0, invalid, "s", &sval);
 
-=======
-    pe = jmap_readprop(arg, "textBody", 0, invalid, "s", &sval);
-    if (pe > 0) {
-        textBody = sval;
-    }
-    pe = jmap_readprop(arg, "htmlBody", 0, invalid, "s", &sval);
-    if (pe > 0) {
-        htmlBody = sval;
-    }
->>>>>>> 853da5f6
     if (json_object_get(arg, "attachedMessages")) {
         json_array_append_new(invalid, json_string("attachedMessages"));
     }
@@ -3193,7 +3154,6 @@
         goto done;
     }
 
-<<<<<<< HEAD
     *uid = xstrdup(makeuuid());
 
     if (inReplyToMessageId) {
@@ -3234,15 +3194,6 @@
 
         if (mbox != req->inbox) mailbox_close(&mbox);
     }
-=======
-    /* XXX */
-
-    *uid = xstrdup("fakeid"); /* XXX */
-    *err = NULL; /* XXX */
-    /* make -Werror happy */
-    syslog(LOG_DEBUG, "jmap_message_create_draft(%s): text=[%s], html=[%s]",
-            subject, textBody, htmlBody);
->>>>>>> 853da5f6
 
 done:
     buf_free(&buf);
@@ -3285,11 +3236,7 @@
             }
 
             /* Create the draft */
-<<<<<<< HEAD
-            r = jmap_message_create(arg, &uid, &err, invalid, req);
-=======
             r = jmap_message_create_draft(arg, &uid, &err, invalid, req);
->>>>>>> 853da5f6
             if (r) goto done;
 
             /* Handle invalid properties. */
