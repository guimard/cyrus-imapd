/* mailbox.c -- Mailbox manipulation routines
 *
 * Copyright (c) 1994-2008 Carnegie Mellon University.  All rights reserved.
 *
 * Redistribution and use in source and binary forms, with or without
 * modification, are permitted provided that the following conditions
 * are met:
 *
 * 1. Redistributions of source code must retain the above copyright
 *    notice, this list of conditions and the following disclaimer.
 *
 * 2. Redistributions in binary form must reproduce the above copyright
 *    notice, this list of conditions and the following disclaimer in
 *    the documentation and/or other materials provided with the
 *    distribution.
 *
 * 3. The name "Carnegie Mellon University" must not be used to
 *    endorse or promote products derived from this software without
 *    prior written permission. For permission or any legal
 *    details, please contact
 *      Carnegie Mellon University
 *      Center for Technology Transfer and Enterprise Creation
 *      4615 Forbes Avenue
 *      Suite 302
 *      Pittsburgh, PA  15213
 *      (412) 268-7393, fax: (412) 268-7395
 *      innovation@andrew.cmu.edu
 *
 * 4. Redistributions of any form whatsoever must retain the following
 *    acknowledgment:
 *    "This product includes software developed by Computing Services
 *     at Carnegie Mellon University (http://www.cmu.edu/computing/)."
 *
 * CARNEGIE MELLON UNIVERSITY DISCLAIMS ALL WARRANTIES WITH REGARD TO
 * THIS SOFTWARE, INCLUDING ALL IMPLIED WARRANTIES OF MERCHANTABILITY
 * AND FITNESS, IN NO EVENT SHALL CARNEGIE MELLON UNIVERSITY BE LIABLE
 * FOR ANY SPECIAL, INDIRECT OR CONSEQUENTIAL DAMAGES OR ANY DAMAGES
 * WHATSOEVER RESULTING FROM LOSS OF USE, DATA OR PROFITS, WHETHER IN
 * AN ACTION OF CONTRACT, NEGLIGENCE OR OTHER TORTIOUS ACTION, ARISING
 * OUT OF OR IN CONNECTION WITH THE USE OR PERFORMANCE OF THIS SOFTWARE.
 */
#include <config.h>

#ifdef HAVE_UNISTD_H
#include <unistd.h>
#endif
#include <ctype.h>
#include <errno.h>
#ifdef HAVE_INTTYPES_H
# include <inttypes.h>
#elif defined(HAVE_STDINT_H)
# include <stdint.h>
#endif
#include <stdio.h>
#include <stdlib.h>
#include <string.h>
#include <syslog.h>
#include <utime.h>

#ifdef HAVE_DIRENT_H
# include <dirent.h>
# define NAMLEN(dirent) strlen((dirent)->d_name)
#else
# define dirent direct
# define NAMLEN(dirent) (dirent)->d_namlen
# if HAVE_SYS_NDIR_H
#  include <sys/ndir.h>
# endif
# if HAVE_SYS_DIR_H
#  include <sys/dir.h>
# endif
# if HAVE_NDIR_H
#  include <ndir.h>
# endif
#endif

#ifdef HAVE_LIBUUID
#include <uuid/uuid.h>
#endif

#include "annotate.h"
#include "assert.h"
#ifdef WITH_DAV
#include "caldav_db.h"
#include "carddav_db.h"
#endif /* WITH_DAV */
#include "crc32.h"
#include "md5.h"
#include "exitcodes.h"
#include "global.h"
#include "imap/imap_err.h"
#include "imparse.h"
#include "cyr_lock.h"
#include "mailbox.h"
#include "message.h"
#include "map.h"
#include "mboxevent.h"
#include "mboxlist.h"
#include "proc.h"
#include "retry.h"
#include "seen.h"
#include "util.h"
#include "sequence.h"
#include "statuscache.h"
#include "strarray.h"
#include "sync_log.h"
#include "vparse.h"
#include "xmalloc.h"
#include "xstrlcpy.h"

struct mailboxlist {
    struct mailboxlist *next;
    struct mailbox m;
    struct mboxlock *l;
    int nopen;
};

static struct mailboxlist *open_mailboxes = NULL;

#define zeromailbox(m) { memset(&m, 0, sizeof(struct mailbox)); \
                         (m).index_fd = -1; \
                         (m).cache_fd = -1; \
                         (m).header_fd = -1; }

static int mailbox_index_unlink(struct mailbox *mailbox);
static int mailbox_index_repack(struct mailbox *mailbox, int version);
static int mailbox_lock_index_internal(struct mailbox *mailbox,
				       int locktype);
static void cleanup_stale_expunged(struct mailbox *mailbox);

static struct mailboxlist *create_listitem(const char *name)
{
    struct mailboxlist *item = xmalloc(sizeof(struct mailboxlist));
    item->next = open_mailboxes;
    open_mailboxes = item;

    item->nopen = 1;
    item->l = NULL;
    zeromailbox(item->m);
    item->m.name = xstrdup(name);
    /* ensure we never print insane times */
    gettimeofday(&item->m.starttime, 0);

    return item;
}

static struct mailboxlist *find_listitem(const char *name)
{
    struct mailboxlist *item;

    for (item = open_mailboxes; item; item = item->next) {
	if (!strcmp(name, item->m.name))
	    return item;
    }

    return NULL;
}

static void remove_listitem(struct mailboxlist *remitem)
{
    struct mailboxlist *item;
    struct mailboxlist *previtem = NULL;

    for (item = open_mailboxes; item; item = item->next) {
	if (item == remitem) {
	    if (previtem)
		previtem->next = item->next;
	    else
		open_mailboxes = item->next;
	    free(item);
	    return;
	}
	previtem = item;
    }

    fatal("didn't find item in list", EC_SOFTWARE);
}

EXPORTED char *mailbox_meta_fname(struct mailbox *mailbox, int metafile)
{
    static char fnamebuf[MAX_MAILBOX_PATH];
    const char *src;

    src = mboxname_metapath(mailbox->part, mailbox->name, metafile, 0);
    if (!src) return NULL;

    xstrncpy(fnamebuf, src, MAX_MAILBOX_PATH);
    return fnamebuf;
}

EXPORTED char *mailbox_meta_newfname(struct mailbox *mailbox, int metafile)
{
    static char fnamebuf[MAX_MAILBOX_PATH];
    const char *src;

    src = mboxname_metapath(mailbox->part, mailbox->name, metafile, 1);
    if (!src) return NULL;

    xstrncpy(fnamebuf, src, MAX_MAILBOX_PATH);
    return fnamebuf;
}

EXPORTED int mailbox_meta_rename(struct mailbox *mailbox, int metafile)
{
    char *fname = mailbox_meta_fname(mailbox, metafile);
    char *newfname = mailbox_meta_newfname(mailbox, metafile);

    if (rename(newfname, fname))
	return IMAP_IOERROR;

    return 0;
}

EXPORTED char *mailbox_message_fname(struct mailbox *mailbox, unsigned long uid)
{
    static char localbuf[MAX_MAILBOX_PATH];
    const char *src;

    src = mboxname_datapath(mailbox->part, mailbox->name, uid);
    if (!src) return NULL;

    xstrncpy(localbuf, src, MAX_MAILBOX_PATH);
    return localbuf;
}

EXPORTED char *mailbox_datapath(struct mailbox *mailbox)
{
    static char localbuf[MAX_MAILBOX_PATH];
    const char *src;

    src = mboxname_datapath(mailbox->part, mailbox->name, 0);
    if (!src) return NULL;

    xstrncpy(localbuf, src, MAX_MAILBOX_PATH);
    return localbuf;
}

/*
 * Names of the headers we cache in the cyrus.cache file.
 *
 * Changes to this list probably require bumping the cache version
 * number (obviously)
 *
 * note that header names longer than MAX_CACHED_HEADER_SIZE
 * won't be cached regardless
 *
 * xxx can we get benefits by requireing this list to be sorted?
 * (see is_cached_header())
 *
 */
const struct mailbox_header_cache mailbox_cache_headers[] = {
    /* things we have always cached */
    { "priority", 0 },
    { "references", 0 },
    { "resent-from", 0 },
    { "newsgroups", 0 },
    { "followup-to", 0 },

    /* x headers that we may want to cache anyway */
    { "x-mailer", 1 },
    { "x-trace", 1 },

    /* outlook express seems to want these */
    { "x-ref", 2  },
    { "x-priority", 2 },
    { "x-msmail-priority", 2 },
    { "x-msoesrec", 2 },

    /* for efficient FastMail interface display */
    { "x-spam-score", 3 },
    { "x-resolved-to", 3 },
    { "x-delivered-to", 3 },
    { "x-mail-from", 3 },
    { "x-truedomain-domain", 3 },

    /* things to never cache */
    { "bcc", BIT32_MAX },
    { "cc", BIT32_MAX },
    { "date", BIT32_MAX },
    { "delivery-date", BIT32_MAX },
    { "envelope-to", BIT32_MAX },
    { "from", BIT32_MAX },
    { "in-reply-to", BIT32_MAX },
    { "mime-version", BIT32_MAX },
    { "reply-to", BIT32_MAX },
    { "received", BIT32_MAX },
    { "return-path", BIT32_MAX },
    { "sender", BIT32_MAX },
    { "subject", BIT32_MAX },
    { "to", BIT32_MAX },

    /* signatures tend to be large, and are useless without the body */
    { "dkim-signature", BIT32_MAX },
    { "domainkey-signature", BIT32_MAX },
    { "domainkey-x509", BIT32_MAX },

    /* older versions of PINE (before 4.56) need message-id in the cache too
     * though technically it is a waste of space because it is in
     * ENVELOPE.  We should probably uncomment the following at some
     * future point [ken3 notes this may also be useful to have here for
     * threading so we can avoid parsing the envelope] */
    /* { "message-id", BIT32_MAX }, */
};
const int MAILBOX_NUM_CACHE_HEADERS =
  sizeof(mailbox_cache_headers)/sizeof(struct mailbox_header_cache);

/*
 *  Function to test if a header is in the cache
 *
 *  Assume cache entry version 1, unless other data is found
 *  in the table.
 */
static inline unsigned is_cached_header(const char *hdr)
{
    int i;

    /* xxx if we can sort the header list we can do better here */
    for (i=0; i<MAILBOX_NUM_CACHE_HEADERS; i++) {
	if (!strcmp(mailbox_cache_headers[i].name, hdr))
	    return mailbox_cache_headers[i].min_cache_version;
    }

    /* Don't Cache X- headers unless explicitly configured to*/
    if ((hdr[0] == 'x') && (hdr[1] == '-')) return BIT32_MAX;

    /* Everything else we cache in version 1 */
    return 1;
}

/*  External API to is_cached_header that prepares the string
 *
 *   Returns minimum version required for lookup to succeed
 *   or BIT32_MAX if header not cached
 */
EXPORTED unsigned mailbox_cached_header(const char *s)
{
    char hdr[MAX_CACHED_HEADER_SIZE];
    int i;

    /* Generate lower case copy of string */
    /* xxx sometimes the caller has already generated this ..
     * maybe we can just require callers to do it? */
    for (i=0 ; *s && (i < (MAX_CACHED_HEADER_SIZE - 1)) ; i++)
	hdr[i] = tolower(*s++);

    if (*s) return BIT32_MAX;   /* Input too long for match */
    hdr[i] = '\0';

    return is_cached_header(hdr);
}

/* Same as mailbox_cached_header, but for use on a header
 * as it appears in the message (i.e. :-terminated, not NUL-terminated)
 */
HIDDEN unsigned mailbox_cached_header_inline(const char *text)
{
    char buf[MAX_CACHED_HEADER_SIZE];
    int i;

    /* Scan for header */
    for (i=0; i < (MAX_CACHED_HEADER_SIZE - 1); i++) {
	if (!text[i] || text[i] == '\r' || text[i] == '\n') break;

	if (text[i] == ':') {
	    buf[i] = '\0';
	    return is_cached_header(buf);
	} else {
	    buf[i] = tolower(text[i]);
	}
    }

    return BIT32_MAX;
}

static const char *cache_base(struct index_record *record)
{
    const char *base = record->crec.base->s;
    return base + record->crec.offset;
}

static size_t cache_len(struct index_record *record)
{
    return record->crec.len;
}

static struct buf *cache_buf(struct index_record *record)
{
    static struct buf staticbuf;

    buf_init_ro(&staticbuf,
		cache_base(record),
		cache_len(record));

    return &staticbuf;
}

EXPORTED const char *cacheitem_base(struct index_record *record, int field)
{
    const char *base = record->crec.base->s;
    return base + record->crec.item[field].offset;
}

EXPORTED unsigned cacheitem_size(struct index_record *record, int field)
{
    return record->crec.item[field].len;
}

EXPORTED struct buf *cacheitem_buf(struct index_record *record, int field)
{
    static struct buf staticbuf;

    buf_init_ro(&staticbuf,
		cacheitem_base(record, field),
		cacheitem_size(record, field));

    return &staticbuf;
}


/* parse a single cache record from the mapped file - creates buf
 * records which point into the map, so you can't free it while
 * you still have them around! */
static int cache_parserecord(struct buf *cachebase, size_t cache_offset,
			     struct cacherecord *crec)
{
    int cache_ent;
    size_t offset;
    const char *cacheitem, *next;

    offset = cache_offset;

    if (offset >= cachebase->len) {
	syslog(LOG_ERR, "IOERROR: offset greater than cache size %lu %lu",
	       offset, cachebase->len);
	return IMAP_IOERROR;
    }

    for (cache_ent = 0; cache_ent < NUM_CACHE_FIELDS; cache_ent++) {
	cacheitem = cachebase->s + offset;
	/* copy locations */
	crec->item[cache_ent].len = CACHE_ITEM_LEN(cacheitem);
	crec->item[cache_ent].offset = offset + CACHE_ITEM_SIZE_SKIP;

	/* moving on */
	next = CACHE_ITEM_NEXT(cacheitem);
	if (next < cacheitem) {
	    syslog(LOG_ERR, "IOERROR: cache offset negative");
	    return IMAP_IOERROR;
	}

	offset = next - cachebase->s;
	if (offset > cachebase->len) {
	    syslog(LOG_ERR, "IOERROR: offset greater than cache size "
		   SIZE_T_FMT " " SIZE_T_FMT "(%d)",
		   offset, cachebase->len, cache_ent);
	    return IMAP_IOERROR;
	}
    }

    /* all fit within the cache, it's gold as far as we can tell */
    crec->base = cachebase;
    crec->len = offset - cache_offset;
    crec->offset = cache_offset;

    return 0;
}

char *mailbox_cache_get_msgid(struct mailbox *mailbox,
			      struct index_record *record)
{
    char *env;
    char *envtokens[NUMENVTOKENS];
    char *msgid;

    if (mailbox_cacherecord(mailbox, record))
	return NULL;

    if (cacheitem_size(record, CACHE_ENVELOPE) <= 2)
	return NULL;

    /* get msgid out of the envelope
     *
     * get a working copy; strip outer ()'s
     * +1 -> skip the leading paren
     * -2 -> don't include the size of the outer parens
     */
    env = xstrndup(cacheitem_base(record, CACHE_ENVELOPE) + 1,
		   cacheitem_size(record, CACHE_ENVELOPE) - 2);
    parse_cached_envelope(env, envtokens, VECTOR_SIZE(envtokens));

    msgid = envtokens[ENV_MSGID] ? xstrdup(envtokens[ENV_MSGID]) : NULL;

    /* free stuff */
    free(env);

    return msgid;
}

HIDDEN int mailbox_ensure_cache(struct mailbox *mailbox, size_t len)
{
    struct stat sbuf;
    unsigned generation;
    int retry = 0;
    int openflags = mailbox->is_readonly ? O_RDONLY : O_RDWR;

 retry:
    /* open the file */
    if (mailbox->cache_fd == -1) {
	char *fname;

	/* it's bogus to be dirty here */
	if (mailbox->cache_dirty)
	    abort();

	fname = mailbox_meta_fname(mailbox, META_CACHE);
	mailbox->cache_fd = open(fname, openflags, 0);
	if (mailbox->cache_fd == -1)
	    goto fail;

	if (mailbox->cache_buf.s)
	    map_free((const char **)&mailbox->cache_buf.s, &mailbox->cache_len);
	mailbox->cache_buf.len = 0;
    }

    if (len >= mailbox->cache_buf.len) {
	/* get the size and inode */
	if (fstat(mailbox->cache_fd, &sbuf) == -1) {
	    syslog(LOG_ERR, "IOERROR: fstating cache %s: %m", mailbox->name);
	    goto fail;
	}
	mailbox->cache_buf.len = sbuf.st_size;
	if (mailbox->cache_buf.len < 4)
	    goto fail;

	map_refresh(mailbox->cache_fd, 0, (const char **)&mailbox->cache_buf.s,
		    &mailbox->cache_len, mailbox->cache_buf.len, "cache",
		    mailbox->name);

	generation = ntohl(*((bit32 *)(mailbox->cache_buf.s)));
	if (generation < mailbox->i.generation_no && !retry) {
	    /* try a rename - maybe we got killed between renames in repack */
	    map_free((const char **)&mailbox->cache_buf.s, &mailbox->cache_len);
	    xclose(mailbox->cache_fd);
	    syslog(LOG_NOTICE, "WARNING: trying to rename cache file %s (%d < %d)",
		   mailbox->name, generation, mailbox->i.generation_no);
	    mailbox_meta_rename(mailbox, META_CACHE);
	    retry = 1;
	    goto retry;
	}
	if (generation != mailbox->i.generation_no) {
	    map_free((const char **)&mailbox->cache_buf.s, &mailbox->cache_len);
	    goto fail;
	}
    }

    return 0;

fail:
    syslog(LOG_ERR, "IOERROR: failed to load cache for %s", mailbox->name);
    return IMAP_IOERROR;
}

static int mailbox_index_islocked(struct mailbox *mailbox, int write)
{
    if (mailbox->index_locktype == LOCK_EXCLUSIVE) return 1;
    if (mailbox->index_locktype == LOCK_SHARED && !write) return 1;
    return 0;
}

/* return the offset for the start of the record! */
int mailbox_append_cache(struct mailbox *mailbox,
			 struct index_record *record)
{
    int r;

    assert(mailbox_index_islocked(mailbox, 1));

    /* no cache content */
    if (!record->crec.len)
	return 0;

    /* already been written */
    if (record->cache_offset)
	return 0;

    /* ensure we have a cache fd */
    r = mailbox_ensure_cache(mailbox, 0);
    if (r) {
	syslog(LOG_ERR, "Failed to open cache to %s for %u",
		mailbox->name, record->uid);
	return r; /* unable to append */
    }

    r = cache_append_record(mailbox->cache_fd, record);
    if (r) {
	syslog(LOG_ERR, "Failed to append cache to %s for %u",
	       mailbox->name, record->uid);
	return r;
    }

    mailbox->cache_dirty = 1;

    /* and now read it straight back in to ensure we're always
     * fresh */
    r = mailbox_ensure_cache(mailbox, record->cache_offset + record->crec.len);
    if (r) return r;

    /* try to parse the cache record */
    r = cache_parserecord(&mailbox->cache_buf,
			  record->cache_offset, &record->crec);
    if (r) return r;

    if (record->cache_crc != crc32_buf(cache_buf(record)))
	return IMAP_MAILBOX_CHECKSUM;

    return 0;
}

EXPORTED int mailbox_cacherecord(struct mailbox *mailbox,
			struct index_record *record)
{
    uint32_t crc;
    int r = 0;

    /* do we already have a record loaded? */
    if (record->crec.len)
	return 0;

    if (!record->cache_offset)
	r = IMAP_IOERROR;
    if (r) goto done;

    r = mailbox_ensure_cache(mailbox, record->cache_offset + record->crec.len);
    if (r) goto done;

    /* try to parse the cache record */
    r = cache_parserecord(&mailbox->cache_buf,
			  record->cache_offset, &record->crec);
    if (r) goto done;

    /* old-style record */
    if (!record->cache_crc)
	goto done;

    crc = crc32_buf(cache_buf(record));
    if (crc != record->cache_crc)
	r = IMAP_MAILBOX_CHECKSUM;

done:
    if (r)
	syslog(LOG_ERR, "IOERROR: invalid cache record for %s uid %u (%s)",
	       mailbox->name, record->uid, error_message(r));

    return r;
}

int cache_append_record(int fd, struct index_record *record)
{
    size_t offset;
    size_t len = cache_len(record);
    int n;

    /* no parsed cache present */
    if (!record->crec.len)
	return 0;

    /* cache offset already there - probably already been written */
    if (record->cache_offset)
	return 0;

    if (record->cache_crc && record->cache_crc != crc32_buf(cache_buf(record)))
	return IMAP_MAILBOX_CHECKSUM;

    offset = lseek(fd, 0L, SEEK_END);
    n = retry_write(fd, cache_base(record), len);
    if (n < 0) {
	syslog(LOG_ERR, "failed to append " SIZE_T_FMT " bytes to cache", len);
	return IMAP_IOERROR;
    }

    record->cache_offset = offset;

    return 0;
}

static int mailbox_commit_cache(struct mailbox *mailbox)
{
    if (!mailbox->cache_dirty)
	return 0;

    mailbox->cache_dirty = 0;

    /* not open! That's bad */
    if (mailbox->cache_fd == -1)
	abort();

    /* just fsync is all that's needed to commit */
    (void)fsync(mailbox->cache_fd);

    return 0;
}

/* function to be used for notification of mailbox changes/updates */
static mailbox_notifyproc_t *updatenotifier = NULL;

/*
 * Set the updatenotifier function
 */
HIDDEN void mailbox_set_updatenotifier(mailbox_notifyproc_t *notifyproc)
{
    updatenotifier = notifyproc;
}

/*
 * Get the updatenotifier function
 */
mailbox_notifyproc_t *mailbox_get_updatenotifier(void)
{
    return updatenotifier;
}

/*
 * Create the unique identifier for a mailbox named 'name' with
 * uidvalidity 'uidvalidity'.  We use Ted Ts'o's libuuid if available,
 * otherwise we fall back to the legacy Cyrus algorithm which uses the
 * mailbox name hashed to 32 bits followed by the uid, both converted to
 * hex.
 */

EXPORTED void mailbox_make_uniqueid(struct mailbox *mailbox)
{
#ifdef HAVE_LIBUUID
    uuid_t uu;

    uuid_clear(uu);	/* Just In Case */
    uuid_generate(uu);
    free(mailbox->uniqueid);
    /* 36 bytes of uuid plus \0 */
    mailbox->uniqueid = xmalloc(37);
    /* Solaris has an older libuuid which has uuid_unparse() but not
     * uuid_unparse_lower(), so we post-process the result ourself. */
    uuid_unparse(uu, mailbox->uniqueid);
    lcase(mailbox->uniqueid);
#else
#define PRIME (2147484043UL)
    unsigned hash = 0;
    const char *name = mailbox->name;

    while (*name) {
	hash *= 251;
	hash += *name++;
	hash %= PRIME;
    }

    free(mailbox->uniqueid);
    mailbox->uniqueid = xmalloc(32);

    snprintf(mailbox->uniqueid, 32, "%08x%08x",
	     hash, mailbox->i.uidvalidity);
#endif /* !HAVE_LIBUUID */

    mailbox->header_dirty = 1;
}

EXPORTED int mailbox_map_record(struct mailbox *mailbox, struct index_record *record, struct buf *buf)
{
    const char *data = NULL;
    size_t len = 0;
    int msgfd;
    const char *fname;
    struct stat sbuf;

    fname = mailbox_message_fname(mailbox, record->uid);

    msgfd = open(fname, O_RDONLY, 0666);
    if (msgfd == -1) return errno;

    if (fstat(msgfd, &sbuf) == -1) {
	syslog(LOG_ERR, "IOERROR: fstat on %s: %m", fname);
	fatal("can't fstat message file", EC_OSFILE);
    }
    map_refresh(msgfd, 1, &data, &len, sbuf.st_size, fname, mailbox->name);
    close(msgfd);

    buf_init_mmap(buf, data, len);
    return 0;
}

static void mailbox_release_resources(struct mailbox *mailbox)
{
    if (mailbox->i.dirty || mailbox->cache_dirty)
	abort();

    /* just close the header */
    xclose(mailbox->header_fd);

    /* release and unmap index */
    xclose(mailbox->index_fd);
    if (mailbox->index_base)
	map_free(&mailbox->index_base, &mailbox->index_len);

    /* release and unmap cache */
    xclose(mailbox->cache_fd);
    if (mailbox->cache_buf.s)
	map_free((const char **)&mailbox->cache_buf.s, &mailbox->cache_len);
    mailbox->cache_buf.len = 0;
}

/*
 * Open the index file for 'mailbox'
 */
static int mailbox_open_index(struct mailbox *mailbox)
{
    struct stat sbuf;
    char *fname;
    int openflags = mailbox->is_readonly ? O_RDONLY : O_RDWR;

    mailbox_release_resources(mailbox);

    /* open and map the index file */
    fname = mailbox_meta_fname(mailbox, META_INDEX);
    if (!fname)
	return IMAP_MAILBOX_BADNAME;

    mailbox->index_fd = open(fname, openflags, 0);
    if (mailbox->index_fd == -1)
	return IMAP_IOERROR;

    /* don't open the cache yet, it will be loaded by lazy-loading
     * later */

    fstat(mailbox->index_fd, &sbuf);
    mailbox->index_ino = sbuf.st_ino;
    mailbox->index_mtime = sbuf.st_mtime;
    mailbox->index_size = sbuf.st_size;
    map_refresh(mailbox->index_fd, 0, &mailbox->index_base,
		&mailbox->index_len, mailbox->index_size,
		"index", mailbox->name);

    return 0;
}

static int mailbox_mboxlock_reopen(struct mailboxlist *listitem, int locktype)
{
    struct mailbox *mailbox = &listitem->m;
    int r;

    mailbox_release_resources(mailbox);

    mboxname_release(&listitem->l);
    r = mboxname_lock(mailbox->name, &listitem->l, locktype);
    if (r) return r;

    return r;
}

/*
 * Open and read the header of the mailbox with name 'name'
 * The structure pointed to by 'mailbox' is initialized.
 */
static int mailbox_open_advanced(const char *name,
				 int locktype,
				 int index_locktype,
				 struct mailbox **mailboxptr)
{
    mbentry_t *mbentry = NULL;
    struct mailboxlist *listitem;
    struct mailbox *mailbox = NULL;
    int r = 0;

    assert(*mailboxptr == NULL);

    listitem = find_listitem(name);

    /* already open?  just use this one */
    if (listitem) {
	/* can't reuse an exclusive locked mailbox */
	if (listitem->l->locktype == LOCK_EXCLUSIVE)
	    return IMAP_MAILBOX_LOCKED;
	if (locktype == LOCK_EXCLUSIVE)
	    return IMAP_MAILBOX_LOCKED;
	/* can't reuse an already locked index */
	if (listitem->m.index_locktype)
	    return IMAP_MAILBOX_LOCKED;

	listitem->nopen++;
	mailbox = &listitem->m;

	goto lockindex;
    }

    listitem = create_listitem(name);
    mailbox = &listitem->m;

    r = mboxname_lock(name, &listitem->l, locktype);
    if (r) {
	/* locked is not an error - just means we asked for NONBLOCKING */
	if (r != IMAP_MAILBOX_LOCKED)
	    syslog(LOG_ERR, "IOERROR: locking %s: %m", mailbox->name);
	goto done;
    }

    r = mboxlist_lookup(name, &mbentry, NULL);
    if (r) goto done;

    if (mbentry->mbtype & MBTYPE_MOVING) {
	mboxlist_entry_free(&mbentry);
	r = IMAP_MAILBOX_MOVED;
	goto done;
    }

    mailbox->part = xstrdup(mbentry->partition);

    /* Note that the header does have the ACL information, but it is only
     * a backup, and the mboxlist data is considered authoritative, so
     * we will just use what we were passed */
    mailbox->acl = xstrdup(mbentry->acl);
    mailbox->mbtype = mbentry->mbtype;

    mboxlist_entry_free(&mbentry);

    if (index_locktype == LOCK_SHARED)
	mailbox->is_readonly = 1;

    r = mailbox_open_index(mailbox);
    if (r) {
	syslog(LOG_ERR, "IOERROR: opening index %s: %s",
	       mailbox->name, error_message(r));
	goto done;
    }

lockindex:
    /* this will open, map and parse the header file */
    r = mailbox_lock_index_internal(mailbox, index_locktype);
    if (r) {
	syslog(LOG_ERR, "IOERROR: locking index %s: %s",
	       mailbox->name, error_message(r));
	goto done;
    }

    /* oops, a race, it got deleted meanwhile.  That's OK */
    if (mailbox->i.options & OPT_MAILBOX_DELETED)
	r = IMAP_MAILBOX_NONEXISTENT;

    /* we always nuke expunged if the version is less than 12 */
    if (mailbox->i.minor_version < 12)
	cleanup_stale_expunged(mailbox);

done:
    if (r) mailbox_close(&mailbox);
    else *mailboxptr = mailbox;

    return r;
}

EXPORTED int mailbox_open_irl(const char *name, struct mailbox **mailboxptr)
{
    return mailbox_open_advanced(name, LOCK_SHARED, LOCK_SHARED,
				 mailboxptr);
}

EXPORTED int mailbox_open_iwl(const char *name, struct mailbox **mailboxptr)
{
    return mailbox_open_advanced(name, LOCK_SHARED, LOCK_EXCLUSIVE,
				 mailboxptr);
}

HIDDEN int mailbox_open_exclusive(const char *name, struct mailbox **mailboxptr)
{
    return mailbox_open_advanced(name, LOCK_EXCLUSIVE, LOCK_EXCLUSIVE,
				 mailboxptr);
}

EXPORTED void mailbox_index_dirty(struct mailbox *mailbox)
{
    assert(mailbox_index_islocked(mailbox, 1));
    mailbox->i.dirty = 1;
}

EXPORTED void mailbox_modseq_dirty(struct mailbox *mailbox)
{
    assert(mailbox_index_islocked(mailbox, 1));

    if (mailbox->modseq_dirty)
	return;

    mailbox->i.highestmodseq++;
    mailbox->last_updated = time(0);
    mailbox->modseq_dirty = 1;
    mailbox_index_dirty(mailbox);
}

EXPORTED int mailbox_setversion(struct mailbox *mailbox, int version)
{
    int r = 0;

    if (version && mailbox->i.minor_version != version) {
	/* need to re-set the version! */
	struct mailboxlist *listitem = find_listitem(mailbox->name);
	int r;
	assert(listitem);

	/* release any existing locks */
	mailbox_unlock_index(mailbox, NULL);

	r = mailbox_mboxlock_reopen(listitem, LOCK_NONBLOCKING);
	/* we need to re-open the index because we dropped the mboxname lock,
	 * so the file may have changed */
	if (!r) r = mailbox_open_index(mailbox);
	/* lock_internal so DELETED doesn't cause it to appear to be
	 * NONEXISTENT */
	if (!r) r = mailbox_lock_index_internal(mailbox, LOCK_EXCLUSIVE);
	if (!r) r = mailbox_index_repack(mailbox, version);

	/* and let's just update the counts too */
	mailbox_unlock_index(mailbox, NULL);
	if (!r) r = mailbox_mboxlock_reopen(listitem, LOCK_EXCLUSIVE);
	if (!r) r = mailbox_open_index(mailbox);
	if (!r) r = mailbox_lock_index_internal(mailbox, LOCK_EXCLUSIVE);
	if (!r) r = mailbox_index_recalc(mailbox);
    }

    return r;
}

/*
 * Close the mailbox 'mailbox', freeing all associated resources.
 */
EXPORTED void mailbox_close(struct mailbox **mailboxptr)
{
    int flag;
    struct mailbox *mailbox = *mailboxptr;
    struct mailboxlist *listitem;

    /* be safe against double-close */
    if (!mailbox) return;

    listitem = find_listitem(mailbox->name);
    assert(listitem && &listitem->m == mailbox);

    *mailboxptr = NULL;

    /* open multiple times?  Just close this one */
    if (listitem->nopen > 1) {
	listitem->nopen--;
	mailbox_unlock_index(mailbox, NULL);
	return;
    }

    /* get a re-read of the options field for cleanup purposes */
    if (mailbox->index_fd != -1) {
	if (!mailbox->index_locktype)
	    mailbox_lock_index(mailbox, LOCK_SHARED);
	/* drop the index lock here because we'll lose our right to it
	 * when try to upgrade the mboxlock anyway. */
	mailbox_unlock_index(mailbox, NULL);
    }

    /* do we need to try and clean up? (not if doing a shutdown,
     * speed is probably more important!) */
    if (!in_shutdown && (mailbox->i.options & MAILBOX_CLEANUP_MASK)) {
	int r = mailbox_mboxlock_reopen(listitem, LOCK_NONBLOCKING);
	/* we need to re-open the index because we dropped the mboxname lock,
	 * so the file may have changed */
	if (!r) r = mailbox_open_index(mailbox);
	/* lock_internal so DELETED doesn't cause it to appear to be
	 * NONEXISTENT */
	if (!r) r = mailbox_lock_index_internal(mailbox, LOCK_EXCLUSIVE);
	if (!r) {
	    /* finish cleaning up */
	    if (mailbox->i.options & OPT_MAILBOX_DELETED)
		mailbox_delete_cleanup(mailbox->part, mailbox->name);
	    else if (mailbox->i.options & OPT_MAILBOX_NEEDS_REPACK)
		mailbox_index_repack(mailbox, mailbox->i.minor_version);
	    else if (mailbox->i.options & OPT_MAILBOX_NEEDS_UNLINK)
		mailbox_index_unlink(mailbox);
	    /* or we missed out - someone else beat us to it */

	    /* anyway, unlock again */
	    mailbox_unlock_index(mailbox, NULL);
	}
	/* otherwise someone else has the mailbox locked
	 * already, so they can handle the cleanup in
	 * THEIR mailbox_close call */
    }

    mailbox_release_resources(mailbox);

    free(mailbox->name);
    free(mailbox->part);
    free(mailbox->acl);
    free(mailbox->uniqueid);
    free(mailbox->quotaroot);

    for (flag = 0; flag < MAX_USER_FLAGS; flag++) {
	free(mailbox->flagname[flag]);
    }

    if (listitem->l) mboxname_release(&listitem->l);

    remove_listitem(listitem);
}

/*
 * Read the header of 'mailbox'
 * format:
 * MAGIC
 * quotaroot TAB uniqueid
 * userflag1 SPACE userflag2 SPACE userflag3 [...] (with no trailing space)
 * user1 TAB user1acl TAB user2 TAB user2acl TAB (with trailing tab!)
 */
HIDDEN int mailbox_read_header(struct mailbox *mailbox, char **aclptr)
{
    int r = 0;
    int flag;
    const char *name, *p, *tab, *eol;
    const char *fname;
    struct stat sbuf;
    const char *base = NULL;
    size_t len = 0;
    unsigned magic_size = sizeof(MAILBOX_HEADER_MAGIC) - 1;

    /* can't be dirty if we're reading it */
    if (mailbox->header_dirty)
	abort();

    xclose(mailbox->header_fd);

    fname = mailbox_meta_fname(mailbox, META_HEADER);
    mailbox->header_fd = open(fname, O_RDONLY, 0);

    if (mailbox->header_fd == -1) {
	r = IMAP_IOERROR;
	goto done;
    }

    if (fstat(mailbox->header_fd, &sbuf) == -1) {
	xclose(mailbox->header_fd);
	r = IMAP_IOERROR;
	goto done;
    }

    map_refresh(mailbox->header_fd, 1, &base, &len,
		sbuf.st_size, "header", mailbox->name);
    mailbox->header_file_ino = sbuf.st_ino;
    mailbox->header_file_crc = crc32_map(base, sbuf.st_size);

    /* Check magic number */
    if ((unsigned) sbuf.st_size < magic_size ||
	strncmp(base, MAILBOX_HEADER_MAGIC, magic_size)) {
	r = IMAP_MAILBOX_BADFORMAT;
	goto done;
    }

    /* Read quota data line */
    p = base + sizeof(MAILBOX_HEADER_MAGIC)-1;
    tab = memchr(p, '\t', sbuf.st_size - (p - base));
    eol = memchr(p, '\n', sbuf.st_size - (p - base));
    if (!eol) {
	r = IMAP_MAILBOX_BADFORMAT;
	goto done;
    }

    /* quotaroot (if present) */
    free(mailbox->quotaroot);
    if (!tab || tab > eol) {
	syslog(LOG_DEBUG, "mailbox '%s' has old cyrus.header",
	       mailbox->name);
	tab = eol;
    }
    if (p < tab) {
	mailbox->quotaroot = xstrndup(p, tab - p);
    }
    else {
	mailbox->quotaroot = NULL;
    }

    /* read uniqueid (should always exist unless old format) */
    free(mailbox->uniqueid);
    mailbox->uniqueid = NULL;
    if (tab < eol) {
	p = tab + 1;
	if (p == eol) {
	    r = IMAP_MAILBOX_BADFORMAT;
	    goto done;
	}
	tab = memchr(p, '\t', sbuf.st_size - (p - base));
	if (!tab || tab > eol) tab = eol;
	mailbox->uniqueid = xstrndup(p, tab - p);
    }
    /* else, uniqueid needs to be generated when we know the uidvalidity */

    /* Read names of user flags */
    p = eol + 1;
    eol = memchr(p, '\n', sbuf.st_size - (p - base));
    if (!eol) {
	r = IMAP_MAILBOX_BADFORMAT;
	goto done;
    }
    name = p;
    /* read the names of flags */
    for (flag = 0; name <= eol && flag < MAX_USER_FLAGS; flag++) {
	free(mailbox->flagname[flag]);
	mailbox->flagname[flag] = NULL;
	p = memchr(name, ' ', eol-name);
	if (!p) p = eol;
	if (name != p)
	    mailbox->flagname[flag] = xstrndup(name, p-name);
	name = p+1;
    }
    /* zero out the rest */
    for (; flag < MAX_USER_FLAGS; flag++) {
	free(mailbox->flagname[flag]);
	mailbox->flagname[flag] = NULL;
    }

    /* Read ACL */
    p = eol + 1;
    eol = memchr(p, '\n', sbuf.st_size - (p - base));
    if (!eol) {
	r = IMAP_MAILBOX_BADFORMAT;
	goto done;
    }

    if (aclptr)
	*aclptr = xstrndup(p, eol-p);

done:
    if (base) map_free(&base, &len);
    return r;
}

/* set a new ACL - only dirty if changed */
EXPORTED int mailbox_set_acl(struct mailbox *mailbox, const char *acl,
		    int dirty_modseq)
{
    if (mailbox->acl) {
	if (!strcmp(mailbox->acl, acl))
	    return 0; /* no change */
	free(mailbox->acl);
    }
    mailbox->acl = xstrdup(acl);
    mailbox->header_dirty = 1;
    if (dirty_modseq)
	mailbox_modseq_dirty(mailbox);
    return 0;
}

/* set a new QUOTAROOT - only dirty if changed */
EXPORTED int mailbox_set_quotaroot(struct mailbox *mailbox, const char *quotaroot)
{
    if (mailbox->quotaroot) {
	if (quotaroot && !strcmp(mailbox->quotaroot, quotaroot))
	    return 0; /* no change */
	free(mailbox->quotaroot);
	mailbox->quotaroot = NULL;
    }
    else {
	if (!quotaroot)
	    return 0; /* no change */
    }

    if (quotaroot)
	mailbox->quotaroot = xstrdup(quotaroot);

    /* either way, it's changed, so dirty */
    mailbox->header_dirty = 1;

    return 0;
}

/* find or create a user flag - dirty header if change needed.  If 'create'
 * is 1, then only 100 flags may be created.  If >1, then you can use all 128 */
EXPORTED int mailbox_user_flag(struct mailbox *mailbox, const char *flag,
		      int *flagnum, int create)
{
    int userflag;
    int emptyflag = -1;

    if (!imparse_isatom(flag))
	return IMAP_INVALID_IDENTIFIER;

    for (userflag = 0; userflag < MAX_USER_FLAGS; userflag++) {
	if (mailbox->flagname[userflag]) {
	    if (!strcasecmp(flag, mailbox->flagname[userflag]))
		break;
	}
	else if (emptyflag == -1) {
	    emptyflag = userflag;
	}
    }

    if (userflag == MAX_USER_FLAGS) {
	if (!create)
	    return IMAP_NOTFOUND;

	if (emptyflag == -1)
<<<<<<< HEAD
=======
	    return IMAP_USERFLAG_EXHAUSTED;

	/* stop imapd exhausting flags */
	if (emptyflag >= 100 && create == 1)
>>>>>>> c046ac02
	    return IMAP_USERFLAG_EXHAUSTED;

	/* need to be index locked to make flag changes */
	if (!mailbox_index_islocked(mailbox, 1))
	    return IMAP_MAILBOX_LOCKED;

	/* set the flag and mark the header dirty */
	userflag = emptyflag;
	mailbox->flagname[userflag] = xstrdup(flag);
	mailbox->header_dirty = 1;
    }

    if (flagnum) *flagnum = userflag;

    return 0;
}

/* Remove a user flag from the mailbox, so that the slot can
 * be reused.  Called from cyr_expire when we've made certain
 * that no record uses the flag anymore. */
EXPORTED int mailbox_remove_user_flag(struct mailbox *mailbox, int flagnum)
{
    if (flagnum < 0 || flagnum >= MAX_USER_FLAGS)
	return IMAP_INTERNAL;	/* invalid flag number */

    if (!mailbox->flagname[flagnum])
	return 0;		/* already gone */

    /* need to be index locked to make flag changes */
    if (!mailbox_index_islocked(mailbox, 1))
	return IMAP_MAILBOX_LOCKED;

    free(mailbox->flagname[flagnum]);
    mailbox->flagname[flagnum] = NULL;
    mailbox->header_dirty = 1;
    return 0;
}

int mailbox_record_hasflag(struct mailbox *mailbox,
			   struct index_record *record,
			   const char *flag)
{
    int userflag;

    if (!mailbox) return 0;
    if (!flag) return 0;
    if (!record) return 0;

    if (flag[0] == '\\') {
	if (!strcasecmp(flag, "\\answered"))
	    return ((record->system_flags & FLAG_ANSWERED) ? 1 : 0);
	if (!strcasecmp(flag, "\\deleted"))
	    return ((record->system_flags & FLAG_DELETED) ? 1 : 0);
	if (!strcasecmp(flag, "\\draft"))
	    return ((record->system_flags & FLAG_DRAFT) ? 1 : 0);
	if (!strcasecmp(flag, "\\flagged"))
	    return ((record->system_flags & FLAG_FLAGGED) ? 1 : 0);
	if (!strcasecmp(flag, "\\seen")) {
	    /* NOTE: this is a special case because it depends
	     * who the userid is.  We will only return the user
	     * or global seen value */
	    return ((record->system_flags & FLAG_SEEN) ? 1 : 0);
	}
	/* unknown system flag is never present */
	return 0;
    }

    if (mailbox_user_flag(mailbox, flag, &userflag, 0))
	return 0;

    return ((record->user_flags[userflag/32] & (1<<(userflag&31))) ? 1 : 0);
}

static int mailbox_buf_to_index_header(const char *buf, size_t len,
				       struct index_header *i)
{
    uint32_t crc;
    bit32 qannot;
    size_t minlen;

    if (len < OFFSET_MINOR_VERSION+4)
	return IMAP_MAILBOX_BADFORMAT;

    memset(i, 0, sizeof(struct index_header));

    i->generation_no = ntohl(*((bit32 *)(buf+OFFSET_GENERATION_NO)));
    i->format = ntohl(*((bit32 *)(buf+OFFSET_FORMAT)));
    i->minor_version = ntohl(*((bit32 *)(buf+OFFSET_MINOR_VERSION)));
    switch (i->minor_version) {
    case 6:
    case 7:
	minlen = 76;
	break;
    case 8:
	minlen = 92;
	break;
    case 9:
    case 10:
	minlen = 96;
	break;
    case 12:
    case 13:
	minlen = 128;
	break;
    default:
	return IMAP_MAILBOX_BADFORMAT;
    }
    if (len < minlen)
	return IMAP_MAILBOX_BADFORMAT;
    i->start_offset = ntohl(*((bit32 *)(buf+OFFSET_START_OFFSET)));
    i->record_size = ntohl(*((bit32 *)(buf+OFFSET_RECORD_SIZE)));
    i->num_records = ntohl(*((bit32 *)(buf+OFFSET_NUM_RECORDS)));
    i->last_appenddate = ntohl(*((bit32 *)(buf+OFFSET_LAST_APPENDDATE)));
    i->last_uid = ntohl(*((bit32 *)(buf+OFFSET_LAST_UID)));
    i->quota_mailbox_used = align_ntohll(buf+OFFSET_QUOTA_MAILBOX_USED);
    i->pop3_last_login = ntohl(*((bit32 *)(buf+OFFSET_POP3_LAST_LOGIN)));
    i->uidvalidity = ntohl(*((bit32 *)(buf+OFFSET_UIDVALIDITY)));
    i->deleted = ntohl(*((bit32 *)(buf+OFFSET_DELETED)));
    i->answered = ntohl(*((bit32 *)(buf+OFFSET_ANSWERED)));
    i->flagged = ntohl(*((bit32 *)(buf+OFFSET_FLAGGED)));
    i->options = ntohl(*((bit32 *)(buf+OFFSET_MAILBOX_OPTIONS)));
    i->leaked_cache_records = ntohl(*((bit32 *)(buf+OFFSET_LEAKED_CACHE)));
    if (i->minor_version < 8) goto done;
    i->highestmodseq = align_ntohll(buf+OFFSET_HIGHESTMODSEQ);
    if (i->minor_version < 12) goto done;
    i->deletedmodseq = align_ntohll(buf+OFFSET_DELETEDMODSEQ);
    i->exists = ntohl(*((bit32 *)(buf+OFFSET_EXISTS)));
    i->first_expunged = ntohl(*((bit32 *)(buf+OFFSET_FIRST_EXPUNGED)));
    i->last_repack_time = ntohl(*((bit32 *)(buf+OFFSET_LAST_REPACK_TIME)));
    i->header_file_crc = ntohl(*((bit32 *)(buf+OFFSET_HEADER_FILE_CRC)));
    i->synccrcs.basic = ntohl(*((bit32 *)(buf+OFFSET_SYNCCRCS_BASIC)));
    i->recentuid = ntohl(*((bit32 *)(buf+OFFSET_RECENTUID)));
    i->recenttime = ntohl(*((bit32 *)(buf+OFFSET_RECENTTIME)));

    if (i->minor_version > 12) {
	i->pop3_show_after = ntohl(*((bit32 *)(buf+OFFSET_POP3_SHOW_AFTER)));
	qannot = ntohl(*((bit32 *)(buf+OFFSET_QUOTA_ANNOT_USED)));
	/* this field is stored as a 32b unsigned on disk but 64b signed
	 * in memory, so we need to be careful about sign extension */
	i->quota_annot_used = (quota_t)((unsigned long long)qannot);
	i->synccrcs.annot = ntohl(*((bit32 *)(buf+OFFSET_SYNCCRCS_ANNOT)));
    }

    crc = ntohl(*((bit32 *)(buf+OFFSET_HEADER_CRC)));
    if (crc != crc32_map(buf, OFFSET_HEADER_CRC))
	return IMAP_MAILBOX_CHECKSUM;

done:
    if (!i->exists)
	i->options |= OPT_POP3_NEW_UIDL;

    if (!i->highestmodseq)
	i->highestmodseq = 1;

    if (i->minor_version < 12) {
	i->deletedmodseq = i->highestmodseq;
	i->exists = i->num_records;
    }

    return 0;
}

static int mailbox_refresh_index_map(struct mailbox *mailbox)
{
    size_t need_size;
    struct stat sbuf;

    /* check if we need to extend the mmaped space for the index file
     * (i.e. new records appended since last read) */
    need_size = mailbox->i.start_offset +
		mailbox->i.num_records * mailbox->i.record_size;
    if (mailbox->index_size < need_size) {
	if (fstat(mailbox->index_fd, &sbuf) == -1)
	    return IMAP_IOERROR;

	if (sbuf.st_size < (int)need_size)
	    return IMAP_MAILBOX_BADFORMAT;

	mailbox->index_size = sbuf.st_size;

    }

    /* always refresh, we may be using map_nommap */
    map_refresh(mailbox->index_fd, 1, &mailbox->index_base,
		&mailbox->index_len, mailbox->index_size,
		"index", mailbox->name);

    return 0;
}

static int mailbox_read_index_header(struct mailbox *mailbox)
{
    int r;

    /* no dirty mailboxes please */
    if (mailbox->i.dirty)
	abort();

    /* need to be locked to ensure a consistent read - otherwise
     * a busy mailbox will get CRC errors due to rewrite happening
     * under our feet! */
    if (!mailbox_index_islocked(mailbox, 0))
	return IMAP_MAILBOX_LOCKED;

    /* and of course it needs to exist and have at least enough
     * header to read the version number */
    if (!mailbox->index_base)
	return IMAP_MAILBOX_BADFORMAT;

    /* need to make sure we're reading fresh data! */
    map_refresh(mailbox->index_fd, 1, &mailbox->index_base,
		&mailbox->index_len, mailbox->index_size,
		"index", mailbox->name);

    r = mailbox_buf_to_index_header(mailbox->index_base, mailbox->index_len,
				    &mailbox->i);
    if (r) return r;

    r = mailbox_refresh_index_map(mailbox);
    if (r) return r;

    return 0;
}

/*
 * Read an index record from a mapped index file
 */
static int mailbox_buf_to_index_record(const char *buf,
				       int version,
				       struct index_record *record)
{
    uint32_t crc;
    int n;

    /* tracking fields - initialise */
    memset(record, 0, sizeof(struct index_record));

    /* parse the shared bits first */
    record->uid = ntohl(*((bit32 *)(buf+OFFSET_UID)));
    record->internaldate = ntohl(*((bit32 *)(buf+OFFSET_INTERNALDATE)));
    record->sentdate = ntohl(*((bit32 *)(buf+OFFSET_SENTDATE)));
    record->size = ntohl(*((bit32 *)(buf+OFFSET_SIZE)));
    record->header_size = ntohl(*((bit32 *)(buf+OFFSET_HEADER_SIZE)));
    record->gmtime = ntohl(*((bit32 *)(buf+OFFSET_GMTIME)));
    record->cache_offset = ntohl(*((bit32 *)(buf+OFFSET_CACHE_OFFSET)));
    record->last_updated = ntohl(*((bit32 *)(buf+OFFSET_LAST_UPDATED)));
    record->system_flags = ntohl(*((bit32 *)(buf+OFFSET_SYSTEM_FLAGS)));
    for (n = 0; n < MAX_USER_FLAGS/32; n++) {
	record->user_flags[n] = ntohl(*((bit32 *)(buf+OFFSET_USER_FLAGS+4*n)));
    }
    record->content_lines = ntohl(*((bit32 *)(buf+OFFSET_CONTENT_LINES)));
    record->cache_version = ntohl(*((bit32 *)(buf+OFFSET_CACHE_VERSION)));

    if (version < 8)
	return 0;

    if (version < 10) {
	/* modseq was at 72 before the GUID move */
	record->modseq = ntohll(*((bit64 *)(buf+72)));
	return 0;
    }

    message_guid_import(&record->guid, (unsigned char *)buf+OFFSET_MESSAGE_GUID);
    record->modseq = ntohll(*((bit64 *)(buf+OFFSET_MODSEQ)));
    if (version < 12)
	return 0;

    /* THRID got inserted before cache_crc32 in version 12 */
    if (version == 12) {
	record->cache_crc = ntohl(*((bit32 *)(buf+88)));

	crc = crc32_map(buf, 92);
	if (crc != ntohl(*((bit32 *)(buf+92))))
	    return IMAP_MAILBOX_CHECKSUM;
	return 0;
    }

    record->thrid = ntohll(*(bit64 *)(buf+OFFSET_THRID));
    record->cache_crc = ntohl(*((bit32 *)(buf+OFFSET_CACHE_CRC)));

    /* check CRC32 */
    crc = crc32_map(buf, OFFSET_RECORD_CRC);
    if (crc != ntohl(*((bit32 *)(buf+OFFSET_RECORD_CRC))))
	return IMAP_MAILBOX_CHECKSUM;

    return 0;
}

/*
 * Read an index record from a mailbox
 */
EXPORTED int mailbox_read_index_record(struct mailbox *mailbox,
			      uint32_t recno,
			      struct index_record *record)
{
    const char *buf;
    unsigned offset;
    int r;

    offset = mailbox->i.start_offset + (recno-1) * mailbox->i.record_size;

    if (offset + mailbox->i.record_size > mailbox->index_size) {
	syslog(LOG_ERR,
	       "IOERROR: index record %u for %s past end of file",
	       recno, mailbox->name);
	return IMAP_IOERROR;
    }

    buf = mailbox->index_base + offset;

    r = mailbox_buf_to_index_record(buf, mailbox->i.minor_version, record);

    if (!r) record->recno = recno;

    return r;
}

/*
 * bsearch() function to compare two index record buffers by UID
 */
static int rec_compar(const void *key, const void *mem)
{
    uint32_t uid = *((uint32_t *) key);
    uint32_t recuid = ntohl(*((bit32 *)((const char *)mem+OFFSET_UID)));
    if (uid < recuid) return -1;
    return (uid > recuid);
}

/*
 * Find the index record in mailbox corresponding to UID
 */
EXPORTED int mailbox_find_index_record(struct mailbox *mailbox, uint32_t uid,
			      struct index_record *record)
{
    const char *mem, *base = mailbox->index_base + mailbox->i.start_offset;
    size_t num_records = mailbox->i.num_records;
    size_t size = mailbox->i.record_size;
    int r;

    mem = bsearch(&uid, base, num_records, size, rec_compar);
    if (!mem) return CYRUSDB_NOTFOUND;

    if ((r = mailbox_buf_to_index_record(mem, mailbox->i.minor_version, record)))
	return r;

    record->recno = ((mem - base) / size) + 1;

    return 0;
}

/*
 * Lock the index file for 'mailbox'.  Reread index file header if necessary.
 */
static int mailbox_lock_index_internal(struct mailbox *mailbox, int locktype)
{
    struct stat sbuf;
    int r = 0;
    const char *header_fname = mailbox_meta_fname(mailbox, META_HEADER);
    const char *index_fname = mailbox_meta_fname(mailbox, META_INDEX);

    assert(mailbox->index_fd != -1);
    assert(!mailbox->index_locktype);

    if (locktype == LOCK_EXCLUSIVE) {
	/* handle read-only case cleanly - we need to re-open read-write first! */
	if (mailbox->is_readonly) {
	    mailbox->is_readonly = 0;
	    r = mailbox_open_index(mailbox);
	}
	if (!r) r = lock_blocking(mailbox->index_fd, index_fname);
    }
    else if (locktype == LOCK_SHARED) {
	r = lock_shared(mailbox->index_fd, index_fname);
    }
    else {
	fatal("invalid locktype for index", EC_SOFTWARE);
    }

    /* double check that the index exists and has at least enough
     * data to check the version number */
    if (!r) {
	if (!mailbox->index_base)
	    r = IMAP_MAILBOX_BADFORMAT;
	else if (mailbox->index_size < OFFSET_NUM_RECORDS)
	    r = IMAP_MAILBOX_BADFORMAT;
	if (r)
	    lock_unlock(mailbox->index_fd, index_fname);
    }

    if (r) {
	syslog(LOG_ERR, "IOERROR: locking index for %s: %s",
	       mailbox->name, error_message(r));
	return IMAP_IOERROR;
    }

    mailbox->index_locktype = locktype;
    gettimeofday(&mailbox->starttime, 0);

    r = stat(header_fname, &sbuf);
    if (r == -1) {
	syslog(LOG_ERR, "IOERROR: stating header %s for %s: %m",
	       header_fname, mailbox->name);
	mailbox_unlock_index(mailbox, NULL);
	return IMAP_IOERROR;
    }

    /* has the header file changed? */
    if (sbuf.st_ino != mailbox->header_file_ino) {
	r = mailbox_read_header(mailbox, NULL);
	if (r) {
	    syslog(LOG_ERR, "IOERROR: reading header for %s: %m",
		   mailbox->name);
	    mailbox_unlock_index(mailbox, NULL);
	    return r;
	}
    }

    /* note: it's guaranteed by our outer cyrus.lock lock that the
     * cyrus.index and cyrus.cache files are never rewritten, so
     * we're safe to just extend the map if needed */
    r = mailbox_read_index_header(mailbox);
    if (r) {
	syslog(LOG_ERR, "IOERROR: refreshing index for %s: %m",
	       mailbox->name);
	mailbox_unlock_index(mailbox, NULL);
	return r;
    }

    /* check the CRC */
    if (mailbox->header_file_crc && mailbox->i.header_file_crc &&
	mailbox->header_file_crc != mailbox->i.header_file_crc) {
	syslog(LOG_ERR, "IOERROR: header CRC mismatch %s: %08X %08X",
	       mailbox->name, (unsigned int)mailbox->header_file_crc,
	       (unsigned int)mailbox->i.header_file_crc);
	mailbox_unlock_index(mailbox, NULL);
	return IMAP_MAILBOX_CHECKSUM;
    }

    return 0;
}

EXPORTED int mailbox_lock_index(struct mailbox *mailbox, int locktype)
{
    int r = mailbox_lock_index_internal(mailbox, locktype);
    if (r) return r;

    /* otherwise, sanity checks for regular use, but not for internal
     * use during cleanup */

    /* we may be in the process of deleting this mailbox */
    if (mailbox->i.options & OPT_MAILBOX_DELETED) {
	mailbox_unlock_index(mailbox, NULL);
	return IMAP_MAILBOX_NONEXISTENT;
    }

    return 0;
}

/*
 * Release lock on the index file for 'mailbox'
 */
EXPORTED void mailbox_unlock_index(struct mailbox *mailbox, struct statusdata *sdata)
{
    struct timeval endtime;
    double timediff;
    int r;
    const char *index_fname = mailbox_meta_fname(mailbox, META_INDEX);

    /* naughty - you can't unlock a dirty mailbox! */
    r = mailbox_commit(mailbox);
    if (r) {
	syslog(LOG_ERR, "IOERROR: failed to commit mailbox %s, "
	       "probably need to reconstruct",
	       mailbox->name);
	abort();
    }

    if (mailbox->has_changed) {
	if (updatenotifier) updatenotifier(mailbox->name);
	sync_log_mailbox(mailbox->name);
	statuscache_invalidate(mailbox->name, sdata);

	mailbox->has_changed = 0;
    }
    else if (sdata) {
	/* updated data, always write */
	statuscache_invalidate(mailbox->name, sdata);
    }

    if (mailbox->index_locktype) {
	if (lock_unlock(mailbox->index_fd, index_fname))
	    syslog(LOG_ERR, "IOERROR: unlocking index of %s: %m",
		mailbox->name);
	mailbox->index_locktype = 0;
    }
    gettimeofday(&endtime, 0);
    timediff = timesub(&mailbox->starttime, &endtime);
    if (timediff > 1.0) {
	syslog(LOG_NOTICE, "mailbox: longlock %s for %0.1f seconds",
	       mailbox->name, timediff);
    }
}

/*
 * Write the header file for 'mailbox'
 */
static int mailbox_commit_header(struct mailbox *mailbox)
{
    int flag;
    int fd;
    int r = 0;
    const char *quotaroot;
    const char *newfname;
    struct iovec iov[10];
    int niov;

    if (!mailbox->header_dirty)
	return 0; /* nothing to write! */

    /* we actually do all header actions under an INDEX lock, because
     * we need to write the crc32 to be consistent! */
    assert(mailbox_index_islocked(mailbox, 1));

    newfname = mailbox_meta_newfname(mailbox, META_HEADER);

    fd = open(newfname, O_CREAT | O_TRUNC | O_RDWR, 0666);
    if (fd == -1) {
	syslog(LOG_ERR, "IOERROR: opening %s: %m", newfname);
	return IMAP_IOERROR;
    }

    /* Write magic header, do NOT write the trailing NUL */
    r = write(fd, MAILBOX_HEADER_MAGIC,
	      sizeof(MAILBOX_HEADER_MAGIC) - 1);

    if (r != -1) {
	niov = 0;
	quotaroot = mailbox->quotaroot ? mailbox->quotaroot : "";
	WRITEV_ADDSTR_TO_IOVEC(iov,niov,quotaroot);
	WRITEV_ADD_TO_IOVEC(iov,niov,"\t",1);
	WRITEV_ADDSTR_TO_IOVEC(iov,niov,mailbox->uniqueid);
	WRITEV_ADD_TO_IOVEC(iov,niov,"\n",1);
	r = retry_writev(fd, iov, niov);
    }

    if (r != -1) {
	for (flag = 0; flag < MAX_USER_FLAGS; flag++) {
	    if (mailbox->flagname[flag]) {
		niov = 0;
		WRITEV_ADDSTR_TO_IOVEC(iov,niov,mailbox->flagname[flag]);
		WRITEV_ADD_TO_IOVEC(iov,niov," ",1);
		r = retry_writev(fd, iov, niov);
		if(r == -1) break;
	    }
	}
    }

    if (r != -1) {
	niov = 0;
	WRITEV_ADD_TO_IOVEC(iov,niov,"\n",1);
	WRITEV_ADDSTR_TO_IOVEC(iov,niov,mailbox->acl);
	WRITEV_ADD_TO_IOVEC(iov,niov,"\n",1);
	r = retry_writev(fd, iov, niov);
    }

    if (r == -1 || fsync(fd)) {
	syslog(LOG_ERR, "IOERROR: writing %s: %m", newfname);
	close(fd);
	unlink(newfname);
	return IMAP_IOERROR;
    }

    close(fd);

    /* rename the new header file over the old one */
    r = mailbox_meta_rename(mailbox, META_HEADER);
    if (r) return r;
    mailbox->header_dirty = 0; /* we wrote it out, so not dirty any more */

    /* re-read the header */
    r = mailbox_read_header(mailbox, NULL);
    if (r) return r;

    /* copy the new CRC into the index header */
    mailbox->i.header_file_crc = mailbox->header_file_crc;
    mailbox_index_dirty(mailbox);

    return 0;
}

static bit32 mailbox_index_header_to_buf(struct index_header *i, unsigned char *buf)
{
    bit32 crc;
    bit32 options = i->options & MAILBOX_OPT_VALID;

    memset(buf, 0, INDEX_HEADER_SIZE); /* buffer is always this big, and aligned */

    assert (i->minor_version >= 6);

    *((bit32 *)(buf+OFFSET_GENERATION_NO)) = htonl(i->generation_no);
    *((bit32 *)(buf+OFFSET_FORMAT)) = htonl(i->format);
    *((bit32 *)(buf+OFFSET_MINOR_VERSION)) = htonl(i->minor_version);
    *((bit32 *)(buf+OFFSET_START_OFFSET)) = htonl(i->start_offset);
    *((bit32 *)(buf+OFFSET_RECORD_SIZE)) = htonl(i->record_size);
    /* this was moved to make upgrades clean, because num_records was
     * the same as exists back then, we didn't keep expunged in the
     * record - but we always have to write NUM_RECORDS so that expunged
     * handing over repack works */
    *((bit32 *)(buf+OFFSET_NUM_RECORDS)) = htonl(i->num_records);
    *((bit32 *)(buf+OFFSET_LAST_APPENDDATE)) = htonl(i->last_appenddate);
    *((bit32 *)(buf+OFFSET_LAST_UID)) = htonl(i->last_uid);

    /* quotas may be 64bit now */
    align_htonll(buf+OFFSET_QUOTA_MAILBOX_USED, i->quota_mailbox_used);

    *((bit32 *)(buf+OFFSET_POP3_LAST_LOGIN)) = htonl(i->pop3_last_login);
    *((bit32 *)(buf+OFFSET_UIDVALIDITY)) = htonl(i->uidvalidity);
    *((bit32 *)(buf+OFFSET_DELETED)) = htonl(i->deleted);
    *((bit32 *)(buf+OFFSET_ANSWERED)) = htonl(i->answered);
    *((bit32 *)(buf+OFFSET_FLAGGED)) = htonl(i->flagged);
    if (i->minor_version < 8) {
	/* this was called OFFSET_POP3_NEW_UIDL and was only zero or one */
	*((bit32 *)(buf+OFFSET_MAILBOX_OPTIONS)) = htonl(options&1);
	return 0; /* no CRC32 support */
    }

    /* otherwise we have options and modseqs */
    *((bit32 *)(buf+OFFSET_MAILBOX_OPTIONS)) = htonl(options);
    *((bit32 *)(buf+OFFSET_LEAKED_CACHE)) = htonl(i->leaked_cache_records);
    align_htonll(buf+OFFSET_HIGHESTMODSEQ, i->highestmodseq);

    /* and that's where it stopped until version 2.4.0 with index version 12 (ignoring
     * version 11, which doesn't exist in the wild */
    if (i->minor_version < 12) {
	return 0;
    }

    align_htonll(buf+OFFSET_DELETEDMODSEQ, i->deletedmodseq);
    *((bit32 *)(buf+OFFSET_EXISTS)) = htonl(i->exists);
    *((bit32 *)(buf+OFFSET_FIRST_EXPUNGED)) = htonl(i->first_expunged);
    *((bit32 *)(buf+OFFSET_LAST_REPACK_TIME)) = htonl(i->last_repack_time);
    *((bit32 *)(buf+OFFSET_HEADER_FILE_CRC)) = htonl(i->header_file_crc);
    *((bit32 *)(buf+OFFSET_SYNCCRCS_BASIC)) = htonl(i->synccrcs.basic);
    *((bit32 *)(buf+OFFSET_RECENTUID)) = htonl(i->recentuid);
    *((bit32 *)(buf+OFFSET_RECENTTIME)) = htonl(i->recenttime);
    if (i->minor_version > 12) {
	/* these were added in version 13, but replaced zero-byte fields in
	 * in version 12, so if we don't write them then the CRC will still
	 * be correct for version 12, since the header size didn't change */
	*((bit32 *)(buf+OFFSET_POP3_SHOW_AFTER)) = htonl(i->pop3_show_after);
	/* this field is 64b in memory but 32b on disk - as it counts
	* bytes stored in dbs and the dbs are 32b anyway there should
	* be no problem */
	*((bit32 *)(buf+OFFSET_QUOTA_ANNOT_USED)) = htonl((bit32)i->quota_annot_used);
	*((bit32 *)(buf+OFFSET_SYNCCRCS_ANNOT)) = htonl(i->synccrcs.annot);
    }

    /* Update checksum */
    crc = htonl(crc32_map((char *)buf, OFFSET_HEADER_CRC));
    *((bit32 *)(buf+OFFSET_HEADER_CRC)) = crc;

    return crc;
}

HIDDEN int mailbox_commit_quota(struct mailbox *mailbox)
{
    int res;
    int changed = 0;
    quota_t quota_usage[QUOTA_NUMRESOURCES];

    /* not dirty */
    if (!mailbox->quota_dirty)
	return 0;

    mailbox->quota_dirty = 0;

    /* no quota root means we don't track quota.  That's OK */
    if (!mailbox->quotaroot)
	return 0;

    mailbox_get_usage(mailbox, quota_usage);
    for (res = 0; res < QUOTA_NUMRESOURCES; res++) {
	quota_usage[res] -= mailbox->quota_previously_used[res];
	if (quota_usage[res] != 0) {
	    changed++;
	}
    }
    /* unchanged */
    if (!changed)
	return 0;

    assert(mailbox_index_islocked(mailbox, 1));

    quota_update_useds(mailbox->quotaroot, quota_usage, mailbox->name);
    /* XXX - fail upon issue?  It's tempting */

    return 0;
}

/*
 * Write the index header for 'mailbox'
 */
EXPORTED int mailbox_commit(struct mailbox *mailbox)
{
    /* XXX - ibuf for alignment? */
    static unsigned char buf[INDEX_HEADER_SIZE];
    int n, r;

    /* try to commit sub parts first */
    r = mailbox_commit_cache(mailbox);
    if (r) return r;

    r = mailbox_commit_quota(mailbox);
    if (r) return r;

    r = annotate_state_commit(&mailbox->annot_state);
    if (r) return r;

    r = mailbox_commit_header(mailbox);
    if (r) return r;

    if (!mailbox->i.dirty)
	return 0;

    assert(mailbox_index_islocked(mailbox, 1));

    mailbox_index_header_to_buf(&mailbox->i, buf);

    lseek(mailbox->index_fd, 0, SEEK_SET);
    n = retry_write(mailbox->index_fd, buf, mailbox->i.start_offset);
    if (n < 0 || fsync(mailbox->index_fd)) {
	syslog(LOG_ERR, "IOERROR: writing index header for %s: %m",
	       mailbox->name);
	return IMAP_IOERROR;
    }

    if (config_auditlog && mailbox->modseq_dirty)
	syslog(LOG_NOTICE, "auditlog: modseq sessionid=<%s> "
	       "mailbox=<%s> uniqueid=<%s> highestmodseq=<" MODSEQ_FMT ">",
	    session_id(), mailbox->name, mailbox->uniqueid,
	    mailbox->i.highestmodseq);

    /* remove all dirty flags! */
    mailbox->i.dirty = 0;
    mailbox->modseq_dirty = 0;
    mailbox->header_dirty = 0;

    /* label changes for later logging */
    mailbox->has_changed = 1;

    return 0;
}

/*
 * Put an index record into a buffer suitable for writing to a file.
 */
static bit32 mailbox_index_record_to_buf(struct index_record *record, int version,
				  unsigned char *buf)
{
    int n;
    bit32 crc;

    memset(buf, 0, INDEX_RECORD_SIZE);

    *((bit32 *)(buf+OFFSET_UID)) = htonl(record->uid);
    *((bit32 *)(buf+OFFSET_INTERNALDATE)) = htonl(record->internaldate);
    *((bit32 *)(buf+OFFSET_SENTDATE)) = htonl(record->sentdate);
    *((bit32 *)(buf+OFFSET_SIZE)) = htonl(record->size);
    *((bit32 *)(buf+OFFSET_HEADER_SIZE)) = htonl(record->header_size);
    if (version >= 12) {
	*((bit32 *)(buf+OFFSET_GMTIME)) = htonl(record->gmtime);
    }
    else {
	/* content_offset was always the same */
	*((bit32 *)(buf+OFFSET_GMTIME)) = htonl(record->header_size);
    }
    *((bit32 *)(buf+OFFSET_CACHE_OFFSET)) = htonl(record->cache_offset);
    *((bit32 *)(buf+OFFSET_LAST_UPDATED)) = htonl(record->last_updated);
    *((bit32 *)(buf+OFFSET_SYSTEM_FLAGS)) = htonl(record->system_flags);
    for (n = 0; n < MAX_USER_FLAGS/32; n++) {
	*((bit32 *)(buf+OFFSET_USER_FLAGS+4*n)) = htonl(record->user_flags[n]);
    }
    *((bit32 *)(buf+OFFSET_CONTENT_LINES)) = htonl(record->content_lines);
    *((bit32 *)(buf+OFFSET_CACHE_VERSION)) = htonl(record->cache_version);

    /* versions less than 8 had no modseq */
    if (version < 8) {
	return 0;
    }

    /* versions 8 and 9 only had a smaller UUID, which we will ignore,
     * but the modseq existed and was at offset 72 and 76 */
    if (version < 10) {
	*((bit32 *)(buf+72)) = htonl(record->modseq);
	return 0;
    }

    /* otherwise we have the GUID and MODSEQ in their current place */
    message_guid_export(&record->guid, buf+OFFSET_MESSAGE_GUID);
    *((bit64 *)(buf+OFFSET_MODSEQ)) = htonll(record->modseq);

    /* version 12 added the CACHE_CRC and RECORD_CRC, but at a lower point */
    if (version < 13) {
	*((bit32 *)(buf+88)) = htonl(record->cache_crc);
	/* calculate the checksum */
	crc = crc32_map((char *)buf, 92);
	*((bit32 *)(buf+92)) = htonl(crc);
	return crc;
    }

    *((bit64 *)(buf+OFFSET_THRID)) = htonll(record->thrid);
    *((bit32 *)(buf+OFFSET_CACHE_CRC)) = htonl(record->cache_crc);

    /* calculate the checksum */
    crc = crc32_map((char *)buf, OFFSET_RECORD_CRC);
    *((bit32 *)(buf+OFFSET_RECORD_CRC)) = htonl(crc);

    return crc;
}


static void mailbox_quota_dirty(struct mailbox *mailbox)
{
    /* track quota use */
    if (!mailbox->quota_dirty) {
	mailbox->quota_dirty = 1;
	mailbox_get_usage(mailbox, mailbox->quota_previously_used);
    }
}

static void header_update_counts(struct index_header *i,
				 struct index_record *record,
				 int is_add)
{
    int num = is_add ? 1 : -1;

    /* we don't track counts for EXPUNGED records */
    if (record->system_flags & FLAG_EXPUNGED)
	return;

    /* update mailbox header fields */
    if (record->system_flags & FLAG_ANSWERED)
	i->answered += num;

    if (record->system_flags & FLAG_FLAGGED)
	i->flagged += num;

    if (record->system_flags & FLAG_DELETED)
	i->deleted += num;

    if (is_add) {
	i->exists++;
	i->quota_mailbox_used += record->size;
    }
    else {
	if (i->exists) i->exists--;

	/* corruption prevention - check we don't go negative */
	if (i->quota_mailbox_used > record->size)
	    i->quota_mailbox_used -= record->size;
	else
	    i->quota_mailbox_used = 0;
    }
}

/*************************** Sync CRC ***************************/

struct annot_calc_rock
{
    uint32_t annot;
    quota_t used;
};

/* this is the algorithm from version 2.4, it's locked in */
static uint32_t crc_basic(const struct mailbox *mailbox,
			  const struct index_record *record)
{
    char buf[4096];
    uint32_t flagcrc = 0;
    int flag;

    /* expunged flags have no sync CRC */
    if (record->system_flags & FLAG_EXPUNGED)
	return 0;

    /* calculate an XORed CRC32 over all the flags on the message, so no
     * matter what order they are store in the header, the final value
     * is the same */
    if (record->system_flags & FLAG_DELETED)
	flagcrc ^= crc32_cstring("\\deleted");
    if (record->system_flags & FLAG_ANSWERED)
	flagcrc ^= crc32_cstring("\\answered");
    if (record->system_flags & FLAG_FLAGGED)
	flagcrc ^= crc32_cstring("\\flagged");
    if (record->system_flags & FLAG_DRAFT)
	flagcrc ^= crc32_cstring("\\draft");
    if (record->system_flags & FLAG_SEEN)
	flagcrc ^= crc32_cstring("\\seen");

    for (flag = 0; flag < MAX_USER_FLAGS; flag++) {
	if (!mailbox->flagname[flag])
	    continue;
	if (!(record->user_flags[flag/32] & (1<<(flag&31))))
	    continue;
	/* need to compare without case being significant */
	strlcpy(buf, mailbox->flagname[flag], 4096);
	lcase(buf);
	flagcrc ^= crc32_cstring(buf);
    }

    snprintf(buf, sizeof(buf), "%u " MODSEQ_FMT " %lu (%u) %lu %s",
	    record->uid, record->modseq, record->last_updated,
	    flagcrc,
	    record->internaldate,
	    message_guid_encode(&record->guid));

    return crc32_cstring(buf);
}

static uint32_t crc_annot(unsigned int uid, const char *entry,
			  const char *userid, const struct buf *value)
{
    struct buf buf = BUF_INITIALIZER;
    uint32_t res = 0;

    buf_printf(&buf, "%u %s %s ", uid, entry, userid ? userid : "");
    buf_append(&buf, value);
    res = crc32_buf(&buf);
    buf_free(&buf);

    return res;
}

static uint32_t crc_virtannot(struct mailbox *mailbox __attribute__((unused)),
			      struct index_record *record)
{
    uint32_t crc = 0;

    if (record->system_flags & FLAG_EXPUNGED)
	return 0;

    if (record->thrid) {
	struct buf buf = BUF_INITIALIZER;
	buf_printf(&buf, "%llx", record->thrid);
	crc ^= crc_annot(record->uid, "/vendor/cmu/cyrus-imapd/thrid", NULL, &buf);
	buf_free(&buf);
    }
    return crc;
}

EXPORTED void mailbox_annot_changed(struct mailbox *mailbox,
			   unsigned int uid,
			   const char *entry,
			   const char *userid,
			   const struct buf *oldval,
			   const struct buf *newval)
{
    /* update sync_crc - NOTE, only per-message annotations count */
    if (uid) {
	/* check that the record isn't already expunged */
	struct index_record record;
	int r = mailbox_find_index_record(mailbox, uid, &record);
	if (r || record.system_flags & FLAG_EXPUNGED)
	    return;
	if (oldval->len)
	    mailbox->i.synccrcs.annot ^= crc_annot(uid, entry, userid, oldval);
	if (newval->len)
	    mailbox->i.synccrcs.annot ^= crc_annot(uid, entry, userid, newval);
    }

    /* we are dirtying both index and quota */
    mailbox_index_dirty(mailbox);
    mailbox_quota_dirty(mailbox);

    /* corruption prevention - check we don't go negative */
    if (mailbox->i.quota_annot_used > (quota_t)oldval->len)
	mailbox->i.quota_annot_used -= oldval->len;
    else
	mailbox->i.quota_annot_used = 0;

    mailbox->i.quota_annot_used += newval->len;
}

static int calc_one_annot(const char *mailbox __attribute__((unused)),
			  uint32_t uid,
			  const char *entry,
			  const char *userid,
			  const struct buf *value,
			  void *rock)
{
    struct annot_calc_rock *cr = (struct annot_calc_rock *)rock;

    /* update sync_crc - NOTE, only per-message annotations count */
    if (uid)
	cr->annot ^= crc_annot(uid, entry, userid, value);

    /* always count the size */
    cr->used += value->len;

    return 0;
}

static void mailbox_annot_update_counts(struct mailbox *mailbox,
					struct index_record *record,
					int is_add)
{
    struct annot_calc_rock cr = { 0, 0 };

    /* expunged records don't count */
    if (record && record->system_flags & FLAG_EXPUNGED) return;

    annotatemore_findall(mailbox->name, record ? record->uid : 0, /* all entries*/"*",
			 calc_one_annot, &cr);

    if (record)
	mailbox->i.synccrcs.annot ^= cr.annot;

    if (is_add)
	mailbox->i.quota_annot_used += cr.used;
    else {
	/* corruption prevention - check we don't go negative */
	if (mailbox->i.quota_annot_used > cr.used)
	    mailbox->i.quota_annot_used -= cr.used;
	else
	    mailbox->i.quota_annot_used = 0;
    }
}

/*
 * Calculate a sync CRC for the entire @mailbox using CRC algorithm
 * version @vers, optionally forcing recalculation
 */
EXPORTED struct synccrcs mailbox_synccrcs(struct mailbox *mailbox, int force)
{
    annotate_state_t *astate = NULL;
    struct index_record record;
    uint32_t recno;
    struct synccrcs crcs = { 0, 0 };

    if (!force)
	return mailbox->i.synccrcs;

    /* hold annotations DB open - failure to load is an error */
    if (mailbox_get_annotate_state(mailbox, ANNOTATE_ANY_UID, &astate))
	return crcs;

    /* and make sure it stays locked for the whole process */
    annotate_state_begin(astate);

    for (recno = 1; recno <= mailbox->i.num_records; recno++) {
	/* we can't send bogus records, just skip them! */
	if (mailbox_read_index_record(mailbox, recno, &record))
	    continue;

	/* always skip EXPUNGED messages, they have no CRC */
	if (record.system_flags & FLAG_EXPUNGED)
	    continue;

<<<<<<< HEAD
	if (alg->record)
	    crc ^= alg->record(mailbox, &record);
=======
	crcs.basic ^= crc_basic(mailbox, &record);
	crcs.annot ^= crc_virtannot(mailbox, &record);
>>>>>>> c046ac02

	struct annot_calc_rock cr = { 0, 0 };
	annotatemore_findall(mailbox->name, record.uid, /* all entries*/"*",
			     calc_one_annot, &cr);

	crcs.annot ^= cr.annot;
    }

    /* possibly upgrade the stored value */
    if (mailbox_index_islocked(mailbox, /*write*/1)) {
	mailbox->i.synccrcs = crcs;
	mailbox_index_dirty(mailbox);
    }

    /* return the newly calculated CRC */
    return crcs;
}

static void mailbox_index_update_counts(struct mailbox *mailbox,
					struct index_record *record,
					int is_add)
{
    mailbox_quota_dirty(mailbox);
    mailbox_index_dirty(mailbox);
    header_update_counts(&mailbox->i, record, is_add);

    mailbox->i.synccrcs.basic ^= crc_basic(mailbox, record);
    mailbox->i.synccrcs.annot ^= crc_virtannot(mailbox, record);
}

EXPORTED int mailbox_index_recalc(struct mailbox *mailbox)
{
    annotate_state_t *astate = NULL;
    struct index_record record;
    uint32_t recno;
    int r = 0;

    assert(mailbox_index_islocked(mailbox, 1));

    /* cache the old used quota */
    mailbox_quota_dirty(mailbox);
    mailbox_index_dirty(mailbox);

    mailbox->i.answered = 0;
    mailbox->i.flagged = 0;
    mailbox->i.deleted = 0;
    mailbox->i.exists = 0;
    mailbox->i.quota_mailbox_used = 0;
    mailbox->i.quota_annot_used = 0;
    mailbox->i.synccrcs.basic = 0;
    mailbox->i.synccrcs.annot = 0;

    /* mailbox level annotations */
    mailbox_annot_update_counts(mailbox, NULL, 1);

    /* hold annotations DB open */
    r = mailbox_get_annotate_state(mailbox, ANNOTATE_ANY_UID, &astate);
    if (r) goto out;

    /* and make sure it stays locked for the whole process */
    annotate_state_begin(astate);

    for (recno = 1; recno <= mailbox->i.num_records; recno++) {
	r = mailbox_read_index_record(mailbox, recno, &record);
	if (r) goto out;

	mailbox_index_update_counts(mailbox, &record, 1);
	mailbox_annot_update_counts(mailbox, &record, 1);
    }

out:
    return r;
}

#ifdef WITH_DAV
static int mailbox_update_carddav(struct mailbox *mailbox,
				 struct index_record *old,
				 struct index_record *new)
{
    const char *userid = mboxname_to_userid(mailbox->name);
    struct carddav_db *carddavdb = NULL;
    struct param *param;
    struct body *body = NULL;
    struct carddav_data *cdata = NULL;
    const char *resource = NULL;
    int r = 0;

    /* conditions in which there's nothing to do */
    if (!new) goto done;
    if (!userid) goto done;

    /* phantom record - never really existed here */
    if (!old && (new->system_flags & FLAG_EXPUNGED))
	goto done;

    r = mailbox_cacherecord(mailbox, new);
    if (r) goto done;

    /* Get resource URL from filename param in Content-Disposition header */
    message_read_bodystructure(new, &body);
    for (param = body->disposition_params; param; param = param->next) {
        if (!strcmp(param->attribute, "FILENAME")) {
            resource = param->value;
        }
    }

    assert(resource);

    carddavdb = carddav_open_mailbox(mailbox, 0);

    /* Find existing record for this resource */
    carddav_lookup_resource(carddavdb, mailbox->name, resource, 1, &cdata);

    /* XXX - if not matching by UID, skip - this record doesn't refer to the current item */

    if (new->system_flags & FLAG_EXPUNGED) {
	/* is there an existing record? */
	if (!cdata) goto done;

	/* does it still come from this UID? */
	if (cdata->dav.imap_uid != new->uid) goto done;

	/* delete entry */
	r = carddav_delete(carddavdb, cdata->dav.rowid, 0);
    }
    else {
	struct buf msg_buf = BUF_INITIALIZER;
	struct vparse_state vparser;
	int vr;

	/* already seen this message, so do we update it?  No */
	if (old) goto done;

	/* Load message containing the resource and parse vcard data */
	r = mailbox_map_record(mailbox, new, &msg_buf);
	if (r) goto done;

	memset(&vparser, 0, sizeof(struct vparse_state));
	vparser.base = buf_cstring(&msg_buf) + new->header_size;
	vr = vparse_parse(&vparser, 0);
	buf_free(&msg_buf);
	if (vr) goto done; // XXX report error
	if (!vparser.card || !vparser.card->objects) {
	    vparse_free(&vparser);
	    goto done;
	}

	/* Create mapping entry from resource name to UID */
	cdata->dav.mailbox = mailbox->name;
	cdata->dav.resource = resource;
	cdata->dav.imap_uid = new->uid;

	if (!cdata->dav.creationdate)
	    cdata->dav.creationdate = new->internaldate;

	carddav_make_entry(vparser.card->objects, cdata);

	r = carddav_write(carddavdb, cdata, 0);

	vparse_free(&vparser);
    }

done:
    message_free_body(body);
    free(body);

    if (carddavdb) {
	carddav_commit(carddavdb);
	carddav_close(carddavdb);
    }

    return r;
}

static int mailbox_update_caldav(struct mailbox *mailbox,
				 struct index_record *old,
				 struct index_record *new)
{
    const char *userid = mboxname_to_userid(mailbox->name);
    struct caldav_db *caldavdb = NULL;
    struct param *param;
    struct body *body = NULL;
    struct caldav_data *cdata = NULL;
    const char *resource = NULL;
    const char *sched_tag = NULL;
    int r = 0;

    /* conditions in which there's nothing to do */
    if (!new) goto done;
    if (!userid) goto done;

    /* phantom record - never really existed here */
    if (!old && (new->system_flags & FLAG_EXPUNGED))
	goto done;

    r = mailbox_cacherecord(mailbox, new);
    if (r) goto done;

    /* Get resource URL from filename param in Content-Disposition header */
    message_read_bodystructure(new, &body);
    for (param = body->disposition_params; param; param = param->next) {
        if (!strcmp(param->attribute, "FILENAME")) {
            resource = param->value;
        }
        else if (!strcmp(param->attribute, "SCHEDULE-TAG")) {
            sched_tag = param->value;
        }
    }

    caldavdb = caldav_open_mailbox(mailbox, 0);

    /* Find existing record for this resource */
    caldav_lookup_resource(caldavdb, mailbox->name, resource, 1, &cdata);

    /* XXX - if not matching by UID, skip - this record doesn't refer to the current item */

    if (new->system_flags & FLAG_EXPUNGED) {
	/* is there an existing record? */
	if (!cdata) goto done;

	/* does it still come from this UID? */
	if (cdata->dav.imap_uid != new->uid) goto done;

	/* delete entry */
	r = caldav_delete(caldavdb, cdata->dav.rowid, 0);
    }
    else {
	struct buf msg_buf = BUF_INITIALIZER;
	icalcomponent *ical = NULL;

	/* already seen this message, so do we update it?  No */
	if (old) goto done;

	r = mailbox_map_record(mailbox, new, &msg_buf);
	if (r) goto done;

	ical = icalparser_parse_string(buf_cstring(&msg_buf) + new->header_size);
	buf_free(&msg_buf);
	if (!ical) goto done;

	cdata->dav.creationdate = new->internaldate;
	cdata->dav.mailbox = mailbox->name;
	cdata->dav.imap_uid = new->uid;
	cdata->dav.resource = resource;
	cdata->sched_tag = sched_tag;

	caldav_make_entry(ical, cdata);

	r = caldav_write(caldavdb, cdata, 0);

	icalcomponent_free(ical);
    }

done:
    message_free_body(body);
    free(body);

    if (caldavdb) {
	caldav_commit(caldavdb);
	caldav_close(caldavdb);
    }

    return r;
}

static int mailbox_update_dav(struct mailbox *mailbox,
			      struct index_record *old,
			      struct index_record *new)
{
    if (mailbox->mbtype & MBTYPE_ADDRESSBOOK)
	return mailbox_update_carddav(mailbox, old, new);
    if (mailbox->mbtype & MBTYPE_CALENDAR)
	return mailbox_update_caldav(mailbox, old, new);
    return 0;
}
#endif // WITH_DAV

/* NOTE: maybe make this able to return error codes if we have
 * support for transactional mailbox updates later.  For now,
 * we expect callers to have already done all sanity checking */
static int mailbox_update_indexes(struct mailbox *mailbox,
				  struct index_record *old,
				  struct index_record *new)
{
#ifdef WITH_DAV
    int r = 0;
    r = mailbox_update_dav(mailbox, old, new);
    if (r) return r;
#endif

    /* NOTE - we do these last */

    if (old)
	mailbox_index_update_counts(mailbox, old, 0);
    if (new)
	mailbox_index_update_counts(mailbox, new, 1);

    return 0;
}

/*
 * Rewrite an index record in a mailbox - updates all
 * necessary tracking fields automatically.
 */
EXPORTED int mailbox_rewrite_index_record(struct mailbox *mailbox,
				 struct index_record *record)
{
    int n;
    int r;
    struct index_record oldrecord;
    indexbuffer_t ibuf;
    unsigned char *buf = ibuf.buf;
    size_t offset;
    int expunge_mode = config_getenum(IMAPOPT_EXPUNGE_MODE);
    int immediate = (expunge_mode == IMAP_ENUM_EXPUNGE_MODE_IMMEDIATE ||
		     expunge_mode == IMAP_ENUM_EXPUNGE_MODE_DEFAULT ||
		     mailbox->i.minor_version < 12);

    assert(mailbox_index_islocked(mailbox, 1));
    assert(record->recno > 0 &&
	   record->recno <= mailbox->i.num_records);

    r = mailbox_read_index_record(mailbox, record->recno, &oldrecord);
    if (r) {
	syslog(LOG_ERR, "IOERROR: re-reading: %s %u",
	       mailbox->name, record->uid);
	return r;
    }

    /* the UID has to match, of course, for it to be the same
     * record.  XXX - test fields like "internaldate", etc here
     * too?  Maybe replication should be more strict about it */
    assert(record->uid == oldrecord.uid);
    assert(message_guid_equal(&oldrecord.guid, &record->guid));
    assert(record->modseq >= oldrecord.modseq);

    if (oldrecord.system_flags & FLAG_EXPUNGED) {
	/* it is a sin to unexpunge a message.  unexpunge.c copies
	 * the data from the old record and appends it with a new
	 * UID, which is righteous in the eyes of the IMAP client */
	assert(record->system_flags & FLAG_EXPUNGED);
    }

    /* handle immediate expunges here... */
    if (immediate && (record->system_flags & FLAG_EXPUNGED))
	record->system_flags |= FLAG_UNLINKED;

    /* make sure highestmodseq gets updated unless we're
     * being silent about it (i.e. marking an already EXPUNGED
     * message as UNLINKED, or just updating the content_lines
     * field or cache_offset) */
    if (record->silent) {
	mailbox_index_dirty(mailbox);
    }
    else {
	mailbox_modseq_dirty(mailbox);
	record->modseq = mailbox->i.highestmodseq;
	record->last_updated = mailbox->last_updated;
    }

    if (record->system_flags & FLAG_UNLINKED) {
	/* mark required actions */
	if (expunge_mode == IMAP_ENUM_EXPUNGE_MODE_IMMEDIATE
	    || mailbox->i.minor_version < 12)
	    mailbox->i.options |= OPT_MAILBOX_NEEDS_REPACK;
	mailbox->i.options |= OPT_MAILBOX_NEEDS_UNLINK;
    }
    else {
	/* write the cache record before buffering the message, it
	 * will set the cache_offset field. */
	r = mailbox_append_cache(mailbox, record);
	if (r) return r;
    }

    /* remove the counts for the old copy, and add them for
     * the new copy */

    r = mailbox_update_indexes(mailbox, &oldrecord, record);
    if (r) return r;

    mailbox_index_record_to_buf(record, mailbox->i.minor_version, buf);

    offset = mailbox->i.start_offset +
	     (record->recno-1) * mailbox->i.record_size;

    n = lseek(mailbox->index_fd, offset, SEEK_SET);
    if (n == -1) {
	syslog(LOG_ERR, "IOERROR: seeking index record %u for %s: %m",
	       record->recno, mailbox->name);
	return IMAP_IOERROR;
    }

    n = retry_write(mailbox->index_fd, buf, mailbox->i.record_size);
    if (n < 0) {
	syslog(LOG_ERR, "IOERROR: writing index record %u for %s: %m",
	       record->recno, mailbox->name);
	return IMAP_IOERROR;
    }

    /* expunged tracking */
    if ((record->system_flags & FLAG_EXPUNGED) &&
	!(oldrecord.system_flags & FLAG_EXPUNGED)) {

	if (!mailbox->i.first_expunged ||
	    mailbox->i.first_expunged > record->last_updated)
	    mailbox->i.first_expunged = record->last_updated;

	mailbox_annot_update_counts(mailbox, &oldrecord, 0);

	if (config_auditlog)
	    syslog(LOG_NOTICE, "auditlog: expunge sessionid=<%s> "
		   "mailbox=<%s> uniqueid=<%s> uid=<%u> guid=<%s>",
		session_id(), mailbox->name, mailbox->uniqueid,
		record->uid, message_guid_encode(&record->guid));
    }

    return mailbox_refresh_index_map(mailbox);
}

/* append a single message to a mailbox - also updates everything
 * automatically.  These two functions are the ONLY way to modify
 * the contents or tracking fields of a message */
EXPORTED int mailbox_append_index_record(struct mailbox *mailbox,
				struct index_record *record)
{
    indexbuffer_t ibuf;
    unsigned char *buf = ibuf.buf;
    size_t offset;
    int r;
    int n;
    struct utimbuf settime;
    uint32_t recno;

    assert(mailbox_index_islocked(mailbox, 1));

    /* Append MUST be a higher UID than any we've yet seen */
    assert(record->uid > mailbox->i.last_uid)

    /* Append MUST have a message with data */
    assert(record->size);

    /* GUID must not be null */
    assert(!message_guid_isnull(&record->guid));

    /* belt AND suspenders - check the previous record too */
    if (mailbox->i.num_records) {
	struct index_record prev;
	r = mailbox_read_index_record(mailbox, mailbox->i.num_records, &prev);
	if (r) return r;
	assert(prev.uid <= mailbox->i.last_uid);
	if (message_guid_equal(&prev.guid, &record->guid)) {
	    syslog(LOG_INFO, "%s: same message appears twice %u %u",
		   mailbox->name, prev.uid, record->uid);
	    /* but it's OK, we won't reject it */
	}
    }

    if (!record->internaldate)
	record->internaldate = time(NULL);
    if (!record->gmtime)
	record->gmtime = record->internaldate;
    if (!record->sentdate) {
	struct tm *tm = localtime(&record->internaldate);
	/* truncate to the day */
	tm->tm_sec = 0;
	tm->tm_min = 0;
	tm->tm_hour = 0;
	record->sentdate = mktime(tm);
    }

    if (!(record->system_flags & FLAG_UNLINKED)) {
	/* make the file timestamp correct */
	settime.actime = settime.modtime = record->internaldate;
	if (utime(mailbox_message_fname(mailbox, record->uid), &settime) == -1)
	    return IMAP_IOERROR;

	/* write the cache record before buffering the message, it
	 * will set the cache_offset field. */
	r = mailbox_append_cache(mailbox, record);
	if (r) return r;
    }

    /* update the highestmodseq if needed */
    if (record->silent) {
	mailbox_index_dirty(mailbox);
    }
    else {
	mailbox_modseq_dirty(mailbox);
	record->modseq = mailbox->i.highestmodseq;
	record->last_updated = mailbox->last_updated;
    }

    r = mailbox_update_indexes(mailbox, NULL, record);
    if (r) return r;

    mailbox_index_record_to_buf(record, mailbox->i.minor_version, buf);

    recno = mailbox->i.num_records + 1;

    offset = mailbox->i.start_offset +
	     ((recno - 1) * mailbox->i.record_size);

    n = lseek(mailbox->index_fd, offset, SEEK_SET);
    if (n == -1) {
	syslog(LOG_ERR, "IOERROR: seeking to append for %s: %m",
	       mailbox->name);
	return IMAP_IOERROR;
    }

    n = retry_write(mailbox->index_fd, buf, mailbox->i.record_size);
    if (n < 0) {
	syslog(LOG_ERR, "IOERROR: appending index record for %s: %m",
	       mailbox->name);
	return IMAP_IOERROR;
    }

    mailbox->i.last_uid = record->uid;
    mailbox->i.num_records = recno;
    mailbox->index_size += mailbox->i.record_size;

    if (config_auditlog)
	syslog(LOG_NOTICE, "auditlog: append sessionid=<%s> mailbox=<%s> uniqueid=<%s> uid=<%u> guid=<%s>",
	    session_id(), mailbox->name, mailbox->uniqueid, record->uid,
	    message_guid_encode(&record->guid));

    /* expunged tracking */
    if (record->system_flags & FLAG_EXPUNGED) {
	if (!mailbox->i.first_expunged ||
	    mailbox->i.first_expunged > record->last_updated)
	    mailbox->i.first_expunged = record->last_updated;

	if (config_auditlog)
	    syslog(LOG_NOTICE, "auditlog: expunge sessionid=<%s> "
		   "mailbox=<%s> uniqueid=<%s> uid=<%u> guid=<%s>",
		   session_id(), mailbox->name, mailbox->uniqueid,
		   record->uid, message_guid_encode(&record->guid));
    }

    /* yep, it could even be pre-unlinked in 'default' expunge mode, joy */
    if (record->system_flags & FLAG_UNLINKED) {
	if (config_auditlog)
	    syslog(LOG_NOTICE, "auditlog: unlink sessionid=<%s> "
		   "mailbox=<%s> uniqueid=<%s> uid=<%u>",
		   session_id(), mailbox->name, mailbox->uniqueid,
		   record->uid);
    }

    return mailbox_refresh_index_map(mailbox);
}

static void mailbox_message_unlink(struct mailbox *mailbox, uint32_t uid)
{
    const char *fname = mailbox_message_fname(mailbox, uid);
    int r;

    /* XXX - reports errors other than ENOENT ? */

    /* no error, we removed a file */
    if (unlink(fname) == 0) {
	if (config_auditlog)
	    syslog(LOG_NOTICE, "auditlog: unlink sessionid=<%s> "
		   "mailbox=<%s> uniqueid=<%s> uid=<%u>",
		   session_id(), mailbox->name, mailbox->uniqueid, uid);
    }

    r = mailbox_get_annotate_state(mailbox, uid, NULL);
    if (r) {
	syslog(LOG_ERR, "IOERROR: failed to open annotations %s %u: %s",
	       mailbox->name, uid, error_message(r));
	return;
    }

    r = annotate_msg_cleanup(mailbox, uid);
    if (r) {
	syslog(LOG_ERR, "IOERROR: failed to cleanup annotations %s %u: %s",
	       mailbox->name, uid, error_message(r));
	return;
    }
}

/* need a mailbox exclusive lock, we're removing files */
static int mailbox_index_unlink(struct mailbox *mailbox)
{
    struct index_record record;
    uint32_t recno;
    int r;

    syslog(LOG_INFO, "Unlinking files in mailbox %s", mailbox->name);

    /* note: this may try to unlink the same files more than once,
     * but them's the breaks - the alternative is yet another
     * system flag which gets updated once done! */
    for (recno = 1; recno <= mailbox->i.num_records; recno++) {
	r = mailbox_read_index_record(mailbox, recno, &record);
	if (r) return r;

	if (record.system_flags & FLAG_UNLINKED)
	    mailbox_message_unlink(mailbox, record.uid);
    }

    /* need to clear the flag, even if nothing needed unlinking! */
    mailbox_index_dirty(mailbox);
    mailbox->i.options &= ~OPT_MAILBOX_NEEDS_UNLINK;
    mailbox_commit(mailbox);

    return 0;
}

/* for repack */
struct mailbox_repack {
    struct mailbox *mailbox;
    struct index_header i;
    struct seqset *seqset;
    const char *userid;
    int old_version;
    int newindex_fd;
    int newcache_fd;
};

/* clean up memory structures and abort repack */
static void mailbox_repack_abort(struct mailbox_repack **repackptr)
{
    struct mailbox_repack *repack = *repackptr;
    if (!repack) return; /* safe against double-free */
    seqset_free(repack->seqset);
    xclose(repack->newcache_fd);
    unlink(mailbox_meta_newfname(repack->mailbox, META_CACHE));
    xclose(repack->newindex_fd);
    unlink(mailbox_meta_newfname(repack->mailbox, META_INDEX));
    free(repack);
    *repackptr = NULL;
}

static int mailbox_repack_setup(struct mailbox *mailbox, int version,
			        struct mailbox_repack **repackptr)
{
    struct mailbox_repack *repack = xzmalloc(sizeof(struct mailbox_repack));
    const char *fname;
    indexbuffer_t ibuf;
    unsigned char *buf = ibuf.buf;
    int n;

    /* init */
    repack->mailbox = mailbox;
    repack->i = mailbox->i; /* struct copy */
    repack->newindex_fd = -1;
    repack->newcache_fd = -1;

    /* new files */
    fname = mailbox_meta_newfname(mailbox, META_INDEX);
    repack->newindex_fd = open(fname, O_RDWR|O_TRUNC|O_CREAT, 0666);
    if (repack->newindex_fd == -1) {
	syslog(LOG_ERR, "IOERROR: failed to create %s: %m", fname);
	goto fail;
    }

    fname = mailbox_meta_newfname(mailbox, META_CACHE);
    repack->newcache_fd = open(fname, O_RDWR|O_TRUNC|O_CREAT, 0666);
    if (repack->newcache_fd == -1) {
	syslog(LOG_ERR, "IOERROR: failed to create %s: %m", fname);
	goto fail;
    }

    /* update the generation number */
    repack->i.generation_no++;

    /* track the version number */
    repack->old_version = repack->i.minor_version;
    repack->i.minor_version = version;
    switch (version) {
    case 6:
	repack->i.start_offset = 76;
	repack->i.record_size = 60;
	break;
    case 7:
	repack->i.start_offset = 76;
	repack->i.record_size = 72;
	break;
    case 8:
	repack->i.start_offset = 92;
	repack->i.record_size = 80;
	break;
    case 9:
	repack->i.start_offset = 96;
	repack->i.record_size = 80;
	break;
    case 10:
	repack->i.start_offset = 96;
	repack->i.record_size = 88;
	break;
    /* 11 was FastMail internal */
    case 12:
	repack->i.start_offset = 128;
	repack->i.record_size = 96;
	break;
    case 13:
	repack->i.start_offset = 128;
	repack->i.record_size = 104;
	break;
    default:
	fatal("index version not supported", EC_SOFTWARE);
    }

    /* upgrades or downgrades across version 12 boundary?  Sort out seen state */
    if (version >= 12 && repack->old_version < 12) {
	/* we need to read the current seen state for the owner */
	struct seendata sd = SEENDATA_INITIALIZER;
	int r = IMAP_MAILBOX_NONEXISTENT;
	if (mailbox->i.options & OPT_IMAP_SHAREDSEEN)
	    repack->userid = "anyone";
	else
	    repack->userid = mboxname_to_userid(mailbox->name);

	if (repack->userid) {
	    struct seen *seendb = NULL;
	    r = seen_open(repack->userid, SEEN_SILENT, &seendb);
	    if (!r) r = seen_read(seendb, mailbox->uniqueid, &sd);
	    seen_close(&seendb);
	}

	if (!r) {
	    repack->i.recentuid = sd.lastuid;
	    repack->i.recenttime = sd.lastchange;
	    repack->seqset = seqset_parse(sd.seenuids, NULL, sd.lastuid);
	    seen_freedata(&sd);
	}
    }
    else if (version < 12 && repack->old_version >= 12) {
	if (mailbox->i.options & OPT_IMAP_SHAREDSEEN)
	    repack->userid = "anyone";
	else
	    repack->userid = mboxname_to_userid(mailbox->name);

	/* we need to create the seen state for the owner from the mailbox */
	if (repack->userid)
	    repack->seqset = seqset_init(mailbox->i.last_uid, SEQ_MERGE);
    }

    /* zero out some values */
    repack->i.num_records = 0;
    repack->i.quota_mailbox_used = 0;
    repack->i.num_records = 0;
    /*
     * Note, we don't recalculate the mailbox' sync CRC on repack, because
     * the sync CRC may depend on annotation values which we don't want to
     * go looking up at this time.  A call to mailbox_index_recalc() will
     * however recalculate the sync CRC from scratch.
     */
    repack->i.answered = 0;
    repack->i.deleted = 0;
    repack->i.flagged = 0;
    repack->i.exists = 0;
    repack->i.first_expunged = 0;
    repack->i.leaked_cache_records = 0;

    /* prepare initial header buffer */
    mailbox_index_header_to_buf(&repack->i, buf);

    /* write initial headers */
    n = retry_write(repack->newcache_fd, buf, 4);
    if (n == -1) goto fail;

    n = retry_write(repack->newindex_fd, buf, repack->i.start_offset);
    if (n == -1) goto fail;

    *repackptr = repack;
    return 0;

 fail:
    mailbox_repack_abort(&repack);
    return IMAP_IOERROR;
}

static int mailbox_repack_add(struct mailbox_repack *repack,
			      struct index_record *record)
{
    int r;
    int n;
    indexbuffer_t ibuf;
    unsigned char *buf = ibuf.buf;

    /* write out the new cache record - need to clear the cache_offset
     * so it gets reset in the new record */
    record->cache_offset = 0;
    r = cache_append_record(repack->newcache_fd, record);
    if (r) return r;

    /* update counters */
    header_update_counts(&repack->i, record, 1);

    /* write the index record out */
    mailbox_index_record_to_buf(record, repack->i.minor_version, buf);
    n = retry_write(repack->newindex_fd, buf, repack->i.record_size);
    if (n == -1)
	return IMAP_IOERROR;

    repack->i.num_records++;

    return 0;
}

static int mailbox_repack_commit(struct mailbox_repack **repackptr)
{
    indexbuffer_t ibuf;
    unsigned char *buf = ibuf.buf;
    struct mailbox_repack *repack = *repackptr;
    int r = IMAP_IOERROR;

    assert(repack);

    repack->i.last_repack_time = time(0);

    assert(repack->i.synccrcs.basic == repack->mailbox->i.synccrcs.basic);
    assert(repack->i.synccrcs.annot == repack->mailbox->i.synccrcs.annot);

    if (repack->old_version >= 12 && repack->i.minor_version < 12
	&& repack->seqset && repack->userid) {
	struct seendata sd = SEENDATA_INITIALIZER;
	struct seen *seendb = NULL;
	int r = seen_open(repack->userid, SEEN_CREATE, &seendb);
	if (!r) r = seen_lockread(seendb, repack->mailbox->uniqueid, &sd);
	if (!r) {
	    sd.lastuid = repack->i.last_uid;
	    sd.seenuids = seqset_cstring(repack->seqset);
	    sd.lastread = time(NULL);
	    sd.lastchange = repack->i.last_appenddate;
	    r = seen_write(seendb, repack->mailbox->uniqueid, &sd);
	    /* XXX - syslog on errors? */
	}
	seen_close(&seendb);
	seen_freedata(&sd);
    }

    /* rewrite the header with updated details */
    mailbox_index_header_to_buf(&repack->i, buf);

    if (lseek(repack->newindex_fd, 0, SEEK_SET) < 0)
	goto fail;

    if (retry_write(repack->newindex_fd, buf, repack->i.start_offset) < 0)
	goto fail;

    /* ensure everything is committed to disk */
    if (fsync(repack->newindex_fd) < 0)
	goto fail;

    if (fsync(repack->newcache_fd) < 0)
	goto fail;

    xclose(repack->newcache_fd);
    xclose(repack->newindex_fd);

    /* rename index first - loader will handle un-renamed cache if
     * the generation is lower */
    r = mailbox_meta_rename(repack->mailbox, META_INDEX);
    if (r) goto fail;

    mailbox_meta_rename(repack->mailbox, META_CACHE);

    free(repack);
    *repackptr = NULL;
    return 0;

 fail:
    mailbox_repack_abort(repackptr);
    return r;
}

/* need a mailbox exclusive lock, we're rewriting files */
static int mailbox_index_repack(struct mailbox *mailbox, int version)
{
    struct mailbox_repack *repack = NULL;
    uint32_t recno;
    struct index_record record;
    int r = IMAP_IOERROR;

    syslog(LOG_INFO, "Repacking mailbox %s version %d", mailbox->name, version);

    r = mailbox_repack_setup(mailbox, version, &repack);
    if (r) goto fail;

    for (recno = 1; recno <= mailbox->i.num_records; recno++) {
	r = mailbox_read_index_record(mailbox, recno, &record);
	if (r) goto fail;

	/* been marked for removal, just skip */
	if (!record.uid) continue;

	/* version changes? */
	if (repack->old_version < 12 && repack->i.minor_version >= 12 && repack->seqset) {
	    const char *fname = mailbox_message_fname(mailbox, record.uid);

	    if (seqset_ismember(repack->seqset, record.uid))
		record.system_flags |= FLAG_SEEN;
	    else
		record.system_flags &= ~FLAG_SEEN;

	    /* XXX - re-parse the record iff upgrading past 12 */
	    if (message_parse(fname, &record)) {
		/* failed to parse, don't try to write out record */
		record.crec.len = 0;
		/* and the record is expunged too! */
		record.system_flags |= FLAG_EXPUNGED | FLAG_UNLINKED;
		syslog(LOG_ERR, "IOERROR: FATAL - failed to parse file for %s %u, expunging",
		       repack->mailbox->name, record.uid);
	    }
	}
	if (repack->old_version >= 12 && repack->i.minor_version < 12 && repack->seqset) {
	    seqset_add(repack->seqset, record.uid, record.system_flags & FLAG_SEEN ? 1 : 0);
	    record.system_flags &= ~FLAG_SEEN;
	}

	/* we aren't keeping unlinked files, that's kind of the point */
	if (record.system_flags & FLAG_UNLINKED) {
	    /* just in case it was left lying around */
	    mailbox_message_unlink(mailbox, record.uid);

	    /* track the modseq for QRESYNC purposes */
	    if (record.modseq > repack->i.deletedmodseq)
		repack->i.deletedmodseq = record.modseq;

	    continue;
	}

	/* read in the old cache record */
	r = mailbox_cacherecord(mailbox, &record);
	if (r) goto fail;

	r = mailbox_repack_add(repack, &record);
	if (r) goto fail;
    }

    /* we unlinked any "needs unlink" in the process */
    repack->i.options &= ~(OPT_MAILBOX_NEEDS_REPACK|OPT_MAILBOX_NEEDS_UNLINK);

    r = mailbox_repack_commit(&repack);
    if (r) goto fail;

    return 0;

fail:
    mailbox_repack_abort(&repack);
    return r;
}

/*
 * Used by mailbox_rename() to expunge all messages in INBOX
 */
static unsigned expungeall(struct mailbox *mailbox __attribute__((unused)),
			   struct index_record *record __attribute__((unused)),
			   void *rock __attribute__((unused)))
{
    return 1;
}

/*
 * Expunge decision proc used by mailbox_expunge()
 * to expunge \Deleted messages.
 */
static unsigned expungedeleted(struct mailbox *mailbox __attribute__((unused)),
			       struct index_record *record,
			       void *rock __attribute__((unused)))
{
    if (record->system_flags & FLAG_DELETED)
	return 1;

    return 0;
}

/*
 * Perform an expunge operation on 'mailbox'.  If nonzero, the
 * function pointed to by 'decideproc' is called (with 'deciderock') to
 * determine which messages to expunge.  If 'decideproc' is a null pointer,
 * then messages with the \Deleted flag are expunged.
 *
 * 	event_type - the event among MessageExpunge, MessageExpire (zero means
 * 		     don't send notification)
 */
EXPORTED int mailbox_expunge(struct mailbox *mailbox,
		    mailbox_decideproc_t *decideproc, void *deciderock,
		    unsigned *nexpunged, int event_type)
{
    int r = 0;
    int numexpunged = 0;
    uint32_t recno;
    struct index_record record;
    struct mboxevent *mboxevent = NULL;

    assert(mailbox_index_islocked(mailbox, 1));

    /* anything to do? */
    if (!mailbox->i.num_records) {
	if (nexpunged) *nexpunged = 0;
	return 0;
    }

    if (event_type)
	mboxevent = mboxevent_new(event_type);

    if (!decideproc) decideproc = expungedeleted;

    for (recno = 1; recno <= mailbox->i.num_records; recno++) {
	r = mailbox_read_index_record(mailbox, recno, &record);
	if (r) continue;

	/* skip already expunged records */
	if (record.system_flags & FLAG_EXPUNGED)
	    continue;

	if (decideproc(mailbox, &record, deciderock)) {
	    numexpunged++;

	    /* mark deleted */
	    record.system_flags |= FLAG_EXPUNGED;

	    r = mailbox_rewrite_index_record(mailbox, &record);
	    if (r) {
		mboxevent_free(&mboxevent);
		return IMAP_IOERROR;
	    }

	    mboxevent_extract_record(mboxevent, mailbox, &record);
	}
    }

    if (numexpunged > 0) {
	syslog(LOG_NOTICE, "Expunged %d messages from %s",
	       numexpunged, mailbox->name);

	/* send the MessageExpunge or MessageExpire event notification */
	mboxevent_extract_mailbox(mboxevent, mailbox);
	mboxevent_set_numunseen(mboxevent, mailbox, -1);
	mboxevent_notify(mboxevent);
    }
    mboxevent_free(&mboxevent);

    if (nexpunged) *nexpunged = numexpunged;

    return 0;
}

EXPORTED int mailbox_expunge_cleanup(struct mailbox *mailbox, time_t expunge_mark,
			    unsigned *ndeleted)
{
    uint32_t recno;
    int dirty = 0;
    unsigned numdeleted = 0;
    struct index_record record;
    time_t first_expunged = 0;
    int r = 0;

    /* run the actual expunge phase */
    for (recno = 1; recno <= mailbox->i.num_records; recno++) {
	if (mailbox_read_index_record(mailbox, recno, &record))
	    continue;

	/* already unlinked, skip it (but dirty so we mark a repack is needed) */
	if (record.system_flags & FLAG_UNLINKED) {
	    dirty = 1;
	    continue;
	}

	/* not actually expunged, skip it */
	if (!(record.system_flags & FLAG_EXPUNGED))
	    continue;

	/* not stale enough yet, skip it - but track the updated time
	 * so we know when to run again */
	if (record.last_updated > expunge_mark) {
	    if (!first_expunged || (first_expunged > record.last_updated))
		first_expunged = record.last_updated;
	    continue;
	}

	dirty = 1;

	numdeleted++;

	record.system_flags |= FLAG_UNLINKED;
	record.silent = 1;
	if (mailbox_rewrite_index_record(mailbox, &record)) {
	    syslog(LOG_ERR, "IOERROR: failed to mark unlinked %s %u (recno %d)",
		   mailbox->name, record.uid, recno);
	    break;
	}
    }

    if (dirty) {
	mailbox_index_dirty(mailbox);
	mailbox->i.options |= OPT_MAILBOX_NEEDS_REPACK;
	mailbox->i.first_expunged = first_expunged;
    }

    if (ndeleted) *ndeleted = numdeleted;

    return r;
}

EXPORTED int mailbox_internal_seen(struct mailbox *mailbox, const char *userid)
{
    /* old mailboxes don't have internal seen at all */
    if (mailbox->i.minor_version < 12)
	return 0;

    /* shared seen - everyone's state is internal */
    if (mailbox->i.options & OPT_IMAP_SHAREDSEEN)
	return 1;

    /* no username => use internal as well */
    if (!userid)
	return 1;

    /* otherwise the owner's seen state is internal */
    return mboxname_userownsmailbox(userid, mailbox->name);
}

/*
 * Return the number of message without \Seen flag in a mailbox.
 * Suppose that authenticated user is the owner or sharedseen is enabled
 */
unsigned mailbox_count_unseen(struct mailbox *mailbox)
{
    struct index_record record;
    uint32_t recno;
    unsigned count = 0;

    assert(mailbox_index_islocked(mailbox, 0));

    for (recno = 1; recno <= mailbox->i.num_records; recno++) {
	if (mailbox_read_index_record(mailbox, recno, &record)) {
	    syslog(LOG_WARNING, "%s: detecting bogus index record %u", mailbox->name,
		   recno);
	    continue;
	}
	if (record.system_flags & FLAG_EXPUNGED)
	    continue;

	if (!(record.system_flags & FLAG_SEEN))
	    count++;
    }

    return count;
}

/* returns a mailbox locked in MAILBOX EXCLUSIVE mode, so you
 * don't need to lock the index file to work with it :) */
EXPORTED int mailbox_create(const char *name,
		   uint32_t mbtype,
		   const char *part,
		   const char *acl,
		   const char *uniqueid,
		   int options,
		   unsigned uidvalidity,
		   struct mailbox **mailboxptr)
{
    int r = 0;
    char quotaroot[MAX_MAILBOX_BUFFER];
    int hasquota;
    const char *fname;
    struct mailbox *mailbox = NULL;
    int n;
    uint32_t generation_buf;
    int createfnames[] = { META_INDEX, META_CACHE, META_HEADER, 0 };
    struct mailboxlist *listitem;
    strarray_t *initial_flags = NULL;

    /* if we already have this name open then that's an error too */
    listitem = find_listitem(name);
    if (listitem) return IMAP_MAILBOX_LOCKED;

    listitem = create_listitem(name);
    mailbox = &listitem->m;

    /* if we can't get an exclusive lock first try, there's something
     * racy going on! */
    r = mboxname_lock(name, &listitem->l, LOCK_NONBLOCKING);
    if (r) goto done;

    mailbox->part = xstrdup(part);
    mailbox->acl = xstrdup(acl);
    mailbox->mbtype = mbtype;

    hasquota = quota_findroot(quotaroot, sizeof(quotaroot), name);

    /* ensure all paths exist */
    for (n = 0; createfnames[n]; n++) {
	fname = mailbox_meta_fname(mailbox, createfnames[n]);
	if (!fname) {
	    syslog(LOG_ERR, "IOERROR: Mailbox name too long (%s)", mailbox->name);
	    r = IMAP_MAILBOX_BADNAME;
	    goto done;
	}
	if (cyrus_mkdir(fname, 0755) == -1) {
	    syslog(LOG_ERR, "IOERROR: creating %s: %m", fname);
	    r = IMAP_IOERROR;
	    goto done;
	}
    }

    /* ensure we can fit the longest possible file name */
    fname = mailbox_message_fname(mailbox, UINT32_MAX);
    if (!fname) {
	syslog(LOG_ERR, "IOERROR: Mailbox name too long (%s)", mailbox->name);
	r = IMAP_MAILBOX_BADNAME;
	goto done;
    }
    /* and create the directory too :) */
    if (cyrus_mkdir(fname, 0755) == -1) {
	syslog(LOG_ERR, "IOERROR: creating %s: %m", fname);
	r = IMAP_IOERROR;
	goto done;
    }

    fname = mailbox_meta_fname(mailbox, META_INDEX);
    if (!fname) {
	syslog(LOG_ERR, "IOERROR: Mailbox name too long (%s)", mailbox->name);
	r = IMAP_MAILBOX_BADNAME;
	goto done;
    }
    mailbox->index_fd = open(fname, O_RDWR|O_TRUNC|O_CREAT, 0666);
    if (mailbox->index_fd == -1) {
	syslog(LOG_ERR, "IOERROR: creating %s: %m", fname);
	r = IMAP_IOERROR;
	goto done;
    }
    r = lock_blocking(mailbox->index_fd, fname);
    if (r) {
	syslog(LOG_ERR, "IOERROR: locking %s: %m", fname);
	r = IMAP_IOERROR;
	goto done;
    }
    mailbox->index_locktype = LOCK_EXCLUSIVE;

    fname = mailbox_meta_fname(mailbox, META_CACHE);
    if (!fname) {
	syslog(LOG_ERR, "IOERROR: Mailbox name too long (%s)", mailbox->name);
	r = IMAP_MAILBOX_BADNAME;
	goto done;
    }
    mailbox->cache_fd = open(fname, O_RDWR|O_TRUNC|O_CREAT, 0666);
    if (mailbox->cache_fd == -1) {
	syslog(LOG_ERR, "IOERROR: creating %s: %m", fname);
	r = IMAP_IOERROR;
	goto done;
    }

    if (hasquota) {
	mailbox_set_quotaroot(mailbox, quotaroot);
	memset(mailbox->quota_previously_used, 0, sizeof(mailbox->quota_previously_used));
	mailbox->quota_dirty = 1;
    }

    /* ensure a UIDVALIDITY is set */
    if (!uidvalidity)
	uidvalidity = time(0);
    /* init non-zero fields */
    mailbox_index_dirty(mailbox);
    mailbox->i.minor_version = MAILBOX_MINOR_VERSION;
    mailbox->i.start_offset = INDEX_HEADER_SIZE;
    mailbox->i.record_size = INDEX_RECORD_SIZE;
    mailbox->i.uidvalidity = uidvalidity;
    mailbox->i.options = options;
    mailbox->i.highestmodseq = 1;

    /* initialise header size field so appends calculate the
     * correct map size */
    mailbox->index_size = INDEX_HEADER_SIZE;

    mailbox->header_dirty = 1;
    if (!uniqueid) {
	mailbox_make_uniqueid(mailbox);
    } else {
	mailbox->uniqueid = xstrdup(uniqueid);
    }

    /* pre-set any required permanent flags */
    if (config_getstring(IMAPOPT_MAILBOX_INITIAL_FLAGS)) {
	const char *val = config_getstring(IMAPOPT_MAILBOX_INITIAL_FLAGS);
	int i;

	initial_flags = strarray_split(val, NULL, 0);

	for (i = 0; i < initial_flags->count; i++) {
	    const char *flag = strarray_nth(initial_flags, i);
	    r = mailbox_user_flag(mailbox, flag, NULL, /*create*/1);
	    if (r) goto done;
	}
    }

    /* write out the initial generation number to the cache file */
    generation_buf = htonl(mailbox->i.generation_no);
    n = retry_write(mailbox->cache_fd, (char *)&generation_buf, 4);
    if (n != 4 || fsync(mailbox->cache_fd)) {
	syslog(LOG_ERR, "IOERROR: writing initial cache for %s: %m",
	       mailbox->name);
	r = IMAP_IOERROR;
	goto done;
    }

    r = seen_create_mailbox(NULL, mailbox);
    if (r) goto done;
    r = mailbox_commit(mailbox);
    if (r) goto done;

    if (config_auditlog)
	syslog(LOG_NOTICE, "auditlog: create sessionid=<%s> "
			   "mailbox=<%s> uniqueid=<%s> uidvalidity=<%u>",
			   session_id(), mailbox->name,
			   mailbox->uniqueid, mailbox->i.uidvalidity);

done:
    if (!r && mailboxptr)
	*mailboxptr = mailbox;
    else
	mailbox_close(&mailbox);

    strarray_free(initial_flags);

    return r;
}

/*
 * Remove all files in directory
 */
static void mailbox_delete_files(char *path)
{
    DIR *dirp;
    struct dirent *f;
    char buf[MAX_MAILBOX_PATH+1];
    char *tail;

    strlcpy(buf, path, sizeof(buf));

    if(strlen(buf) >= sizeof(buf) - 2) {
	syslog(LOG_ERR, "IOERROR: Path too long (%s)", buf);
	fatal("path too long", EC_OSFILE);
    }

    tail = buf + strlen(buf);
    *tail++ = '/';
    *tail = '\0';
    dirp = opendir(path);
    if (dirp) {
	while ((f = readdir(dirp))!=NULL) {
	    if (f->d_name[0] == '.'
		&& (f->d_name[1] == '\0'
		    || (f->d_name[1] == '.' &&
			f->d_name[2] == '\0'))) {
		/* readdir() can return "." or "..", and I got a bug report
		   that SCO might blow the file system to smithereens if we
		   unlink("..").  Let's not do that. */
		continue;
	    }

	    if(strlen(buf) + strlen(f->d_name) >= sizeof(buf)) {
		syslog(LOG_ERR, "IOERROR: Path too long (%s + %s)",
		       buf, f->d_name);
		fatal("Path too long", EC_OSFILE);
	    }
	    (void) strcpy(tail, f->d_name);
	    unlink(buf);
	    *tail = '\0';
	}
	closedir(dirp);
    }
}

/* Callback for use by cmd_delete */
static int chkchildren(char *name,
		       int matchlen __attribute__((unused)),
		       int maycreate __attribute__((unused)),
		       void *rock)
{
    const char *part = (const char *)rock;
    mbentry_t *mbentry;
    int r;

    r = mboxlist_lookup(name, &mbentry, 0);
    /* deleted mailboxes don't count as children */
    if (r == IMAP_MAILBOX_NONEXISTENT) return 0;
    if (r) return r;

    if (!strcmp(part, mbentry->partition))
	r = CYRUSDB_DONE;

    mboxlist_entry_free(&mbentry);

    return r;
}

#ifdef WITH_DAV
EXPORTED int mailbox_add_dav(struct mailbox *mailbox)
{
    struct index_record record;
    uint32_t recno;
    int r = 0;

    if (!(mailbox->mbtype & (MBTYPE_ADDRESSBOOK|MBTYPE_CALENDAR)))
	return 0;

    for (recno = 1; recno <= mailbox->i.num_records; recno++) {
	r = mailbox_read_index_record(mailbox, recno, &record);
	if (r) return r;

	r = mailbox_update_dav(mailbox, NULL, &record);
	if (r) return r;
    }

    return 0;
}
#endif

EXPORTED int mailbox_delete(struct mailbox **mailboxptr)
{
    int r = 0;
    struct mailbox *mailbox = *mailboxptr;

    /* mark the quota removed */
    mailbox_quota_dirty(mailbox);

    /* mark the mailbox deleted */
    mailbox_index_dirty(mailbox);
    mailbox->i.options |= OPT_MAILBOX_DELETED;

    /* commit the changes */
    r = mailbox_commit(mailbox);
    if (r) return r;

    /* remove any seen */
    seen_delete_mailbox(NULL, mailbox);

    /* clean up annotations */
    r = annotate_delete_mailbox(mailbox);
    if (r) return r;

    /* can't unlink any files yet, because our promise to other
     * users of the mailbox applies! Can only unlink with an
     * exclusive lock.  mailbox_close will try to get one of
     * those.
     */

    syslog(LOG_NOTICE, "Deleted mailbox %s", mailbox->name);

    if (config_auditlog)
	syslog(LOG_NOTICE, "auditlog: delete sessionid=<%s> "
			   "mailbox=<%s> uniqueid=<%s>",
			   session_id(),
			   mailbox->name, mailbox->uniqueid);

    proc_killmbox(mailbox->name);

    mailbox_close(mailboxptr);

    return 0;
}

/* XXX - move this part of cleanup into mboxlist.  Really
 * needs to be done with mailboxes.db locked so nobody can
 * try to create a mailbox while the delete is underway.
 * VERY tight race condition exists right now... */
/* we need an exclusive namelock for this */
HIDDEN int mailbox_delete_cleanup(const char *part, const char *name)
{
    char nbuf[MAX_MAILBOX_BUFFER];
    char pbuf[MAX_MAILBOX_PATH+1], mbuf[MAX_MAILBOX_PATH+1];
    char *ntail, *ptail, *mtail = NULL;
    char *path, *mpath;
    mbentry_t *mbentry;
    int r;

    /* XXX - use explicit paths to each type of file */

    /* Flush data (message file) directory */
    path = mboxname_datapath(part, name, 0);
    mailbox_delete_files(path);
    STRLCPY_LOG(pbuf, path, sizeof(pbuf));
    ptail = pbuf + strlen(pbuf);

    /* Flush metadata directory */
    mpath = mboxname_metapath(part, name, 0, 0);
    if (strcmp(path, mpath)) {
	mailbox_delete_files(mpath);
	STRLCPY_LOG(mbuf, mpath, sizeof(mbuf));
	mtail = mbuf + strlen(mbuf);
    }

    STRLCPY_LOG(nbuf, name, sizeof(nbuf));
    ntail = nbuf + strlen(nbuf);

    do {
	/* Check if the mailbox has children */
	STRLCPY_LOG(ntail, ".*", sizeof (nbuf) - (ntail - nbuf));
	r = mboxlist_findall(NULL, nbuf, 1, NULL, NULL, chkchildren, (void *)part);
	if (r != 0) break; /* We short-circuit with CYRUSDB_DONE */

	/* No children, remove mailbox spool dir(s) */
	if (rmdir(pbuf)) {
	    syslog(LOG_NOTICE,
		   "Remove of supposedly empty directory %s failed: %m",
		   pbuf);
	}
	ptail = strrchr(pbuf, '/');
	*ptail ='\0';

	if (mtail) {
	    if (rmdir(mbuf)) {
		syslog(LOG_NOTICE,
		       "Remove of supposedly empty directory %s failed: %m",
		       mbuf);
	    }
	    mtail = strrchr(mbuf, '/');
	    *mtail ='\0';
	}

	/* Check if parent mailbox exists */
	*ntail = '\0';
	ntail = strrchr(nbuf, '.');
	if (!ntail || strchr(ntail, '!')) {
	    /* Hit top of hierarchy or domain separator */
	    break;
	}
	*ntail = '\0';
	if (!strcmp(nbuf, "user") ||
	    ((ntail - nbuf > 5) && !strcmp(ntail-5, "!user"))) {
	    /* Hit top of 'user' hierarchy */
	    break;
	}

	r = mboxlist_lookup(nbuf, &mbentry, NULL);
	/* if it's not being moved, and not the same partition, then it's safe to
	 * clean up the parent directory too */
	if (!r) {
	    if (!(mbentry->mbtype & MBTYPE_MOVING) && strcmp(mbentry->partition, part))
		r = IMAP_MAILBOX_NONEXISTENT;
	    mboxlist_entry_free(&mbentry);
	}
    } while (r == IMAP_MAILBOX_NONEXISTENT);

    return 0;
}

struct meta_file {
    unsigned long metaflag;
    int optional;
    int nolink;
};

static struct meta_file meta_files[] = {
    { META_HEADER, 0, 1 },
    { META_INDEX,  0, 1 },
    { META_CACHE,  0, 1 },
    { META_SQUAT,  1, 0 },
    { META_ANNOTATIONS,  1, 0 },
    { 0, 0, 0 }
};

EXPORTED int mailbox_copy_files(struct mailbox *mailbox, const char *newpart,
		       const char *newname)
{
    char oldbuf[MAX_MAILBOX_PATH], newbuf[MAX_MAILBOX_PATH];
    struct meta_file *mf;
    uint32_t recno;
    struct index_record record;
    int r = 0;

    /* Copy over meta files */
    for (mf = meta_files; mf->metaflag; mf++) {
	struct stat sbuf;

	xstrncpy(oldbuf, mailbox_meta_fname(mailbox, mf->metaflag),
		MAX_MAILBOX_PATH);
	xstrncpy(newbuf, mboxname_metapath(newpart, newname, mf->metaflag, 0),
		MAX_MAILBOX_PATH);

	unlink(newbuf); /* Make link() possible */

	if (!mf->optional || stat(oldbuf, &sbuf) != -1) {
	    r = mailbox_copyfile(oldbuf, newbuf, mf->nolink);
	    if (r) return r;
	}
    }

    for (recno = 1; recno <= mailbox->i.num_records; recno++) {
	r = mailbox_read_index_record(mailbox, recno, &record);
	if (r) return r;

	if (record.system_flags & FLAG_UNLINKED)
	    continue;

	xstrncpy(oldbuf, mailbox_message_fname(mailbox, record.uid),
		MAX_MAILBOX_PATH);
	xstrncpy(newbuf, mboxname_datapath(newpart, newname, record.uid),
		MAX_MAILBOX_PATH);

	r = mailbox_copyfile(oldbuf, newbuf, 0);
	if (r) return r;
    }

    return 0;
}

/* if 'userid' is set, we perform the funky RENAME INBOX INBOX.old
   semantics, regardless of whether or not the name of the mailbox is
   'user.foo'.*/
/* requires a write-locked oldmailbox pointer, since we delete it
   immediately afterwards */
HIDDEN int mailbox_rename_copy(struct mailbox *oldmailbox,
			const char *newname,
			const char *newpartition,
			unsigned uidvalidity,
			const char *userid, int ignorequota,
			struct mailbox **newmailboxptr)
{
    int r;
    struct mailbox *newmailbox = NULL;
    char *newquotaroot = NULL;

    assert(mailbox_index_islocked(oldmailbox, 1));

    /* create uidvalidity if not explicitly requested */
    if (!uidvalidity)
	uidvalidity = time(0);

    /* Create new mailbox */
    r = mailbox_create(newname, oldmailbox->mbtype, newpartition,
		       oldmailbox->acl, (userid ? NULL : oldmailbox->uniqueid),
		       oldmailbox->i.options, uidvalidity, &newmailbox);

    if (r) return r;

    /* Check quota if necessary */
    if (!ignorequota && newmailbox->quotaroot &&
	strcmpsafe(oldmailbox->quotaroot, newmailbox->quotaroot)) {

	quota_t usage[QUOTA_NUMRESOURCES];
	mailbox_get_usage(oldmailbox, usage);
	r = mailbox_quota_check(newmailbox, usage);
	/* then we abort - no space to rename */
	if (r)
	    goto fail;
    }
    newquotaroot = xstrdupnull(newmailbox->quotaroot);

    r = mailbox_copy_files(oldmailbox, newpartition, newname);
    if (r) goto fail;

    /* Re-open index file  */
    r = mailbox_open_index(newmailbox);
    if (r) goto fail;

    /* Re-open header file */
    r = mailbox_read_index_header(newmailbox);
    if (r) goto fail;

    /* read in the flags */
    r = mailbox_read_header(newmailbox, NULL);
    if (r) goto fail;

    /* INBOX rename - change uniqueid */
    if (userid) mailbox_make_uniqueid(newmailbox);

    r = seen_copy(userid, oldmailbox, newmailbox);
    if (r) goto fail;

    /* copy any mailbox annotations */
    r = annotate_rename_mailbox(oldmailbox, newmailbox);
    if (r) goto fail;

    /* mark the "used" back to zero, so it updates the new quota! */
    mailbox_set_quotaroot(newmailbox, newquotaroot);
    mailbox_quota_dirty(newmailbox);
    memset(newmailbox->quota_previously_used, 0, sizeof(newmailbox->quota_previously_used));

    /* re-set the UIDVALIDITY, it will have been the old one in the index header */
    mailbox_index_dirty(newmailbox);
    newmailbox->i.uidvalidity = uidvalidity;
    /* and bump the modseq too */
    mailbox_modseq_dirty(newmailbox);

    /* commit the index changes */
    r = mailbox_commit(newmailbox);
    if (r) goto fail;

    if (config_auditlog)
	syslog(LOG_NOTICE, "auditlog: rename sessionid=<%s> "
			   "oldmailbox=<%s> newmailbox=<%s> uniqueid=<%s>",
			   session_id(),
			   oldmailbox->name, newname, newmailbox->uniqueid);

    if (newmailboxptr) *newmailboxptr = newmailbox;
    else mailbox_close(&newmailbox);
    free(newquotaroot);

    return 0;

fail:
    /* first unlock so we don't need to write anything new down */
    mailbox_unlock_index(newmailbox, NULL);
    /* then remove all the files */
    mailbox_delete_cleanup(newmailbox->part, newmailbox->name);
    /* and finally, abort */
    mailbox_close(&newmailbox);
    free(newquotaroot);

    return r;
}

EXPORTED int mailbox_rename_cleanup(struct mailbox **mailboxptr, int isinbox)
{
    int r = 0;
    struct mailbox *oldmailbox = *mailboxptr;
    char *name = xstrdup(oldmailbox->name);

    if (isinbox) {
	/* Expunge old mailbox */
	r = mailbox_expunge(oldmailbox, expungeall, (char *)0, NULL, 0);
	if (!r) r = mailbox_commit(oldmailbox);
	mailbox_close(mailboxptr);
    } else {
	r = mailbox_delete(mailboxptr);
    }

    if (r) {
	syslog(LOG_CRIT,
	       "Rename Failure during mailbox_rename_cleanup (%s), " \
	       "potential leaked space (%s)", name,
	       error_message(r));
    }
    free(name);

    return r;
}

/*
 * Copy (or link) the file 'from' to the file 'to'
 */
EXPORTED int mailbox_copyfile(const char *from, const char *to, int nolink)
{
    int flags = COPYFILE_MKDIR;
    if (nolink) flags |= COPYFILE_NOLINK;

    if (cyrus_copyfile(from, to, flags))
	return IMAP_IOERROR;

    return 0;
}

/* ---------------------------------------------------------------------- */
/*                      RECONSTRUCT SUPPORT                               */
/* ---------------------------------------------------------------------- */

#define UIDGROW 300

struct found_uids {
    unsigned long *uids;
    unsigned nalloc;
    unsigned nused;
    unsigned pos;
};
#define FOUND_UIDS_INITIALIZER \
    { NULL, 0, 0, 0 }

static int sort_uid(const void *a, const void *b)
{
    return *(unsigned long *)a - *(unsigned long *)b;
}

static void add_found(struct found_uids *ff, unsigned long uid)
{
    /* make sure there's space */
    if (ff->nused >= ff->nalloc) {
	ff->nalloc += UIDGROW;
	ff->uids = xrealloc(ff->uids, ff->nalloc * sizeof(unsigned long));
    }
    ff->uids[ff->nused++] = uid;
}

static void free_found(struct found_uids *ff)
{
    free(ff->uids);
    ff->uids = NULL;
    ff->nalloc = 0;
    ff->nused = 0;
    ff->pos = 0;
}

static int parse_datafilename(const char *name, uint32_t *uidp)
{
    const char *p = name;

    /* must be at least one digit */
    if (!cyrus_isdigit(*p)) return IMAP_MAILBOX_BADNAME;
    do {
	p++;
    } while cyrus_isdigit(*p);

    /* has to end with a dot */
    if (*p != '.') return IMAP_MAILBOX_BADNAME;
    if (p[1]) return IMAP_MAILBOX_BADNAME;

    return parseuint32(name, &p, uidp);
}

static int find_files(struct mailbox *mailbox, struct found_uids *files,
		      int flags)
{
    const char *dirpath;
    DIR *dirp;
    struct dirent *dirent;
    uint32_t uid;
    const char *p;
    char buf[MAX_MAILBOX_PATH];
    struct stat sbuf;
    int r;

    dirpath = mailbox_datapath(mailbox);
    if (!dirpath) return IMAP_MAILBOX_BADNAME;

    dirp = opendir(dirpath);
    if (!dirp) {
	printf("%s data directory is missing %s\n", mailbox->name, dirpath);
	/* need to re-create data directory */
	if (cyrus_mkdir(dirpath, 0755) == -1)
	    return IMAP_IOERROR;
	if (mkdir(dirpath, 0755) == -1)
	    return IMAP_IOERROR;
	return 0;
    }

    /* data directory is fine */
    while ((dirent = readdir(dirp)) != NULL) {
	p = dirent->d_name;
	if (*p == '.') continue; /* dot files */
	if (!strncmp(p, "cyrus.", 6)) continue; /* cyrus.* files */

	r = parse_datafilename(p, &uid);

	if (r) {
	    /* check if it's a directory */
	    snprintf(buf, MAX_MAILBOX_PATH, "%s/%s", dirpath, dirent->d_name);
	    if (stat(buf, &sbuf) == -1) continue; /* ignore ephemeral */
	    if (!S_ISDIR(sbuf.st_mode)) {
		if (!(flags & RECONSTRUCT_IGNORE_ODDFILES)) {
		    printf("%s odd file %s\n", mailbox->name, buf);
		    syslog(LOG_ERR, "%s odd file %s", mailbox->name, buf);
		    if (flags & RECONSTRUCT_REMOVE_ODDFILES)
			unlink(buf);
		    else {
			printf("run reconstruct with -O to remove odd files\n");
			syslog(LOG_ERR, "run reconstruct with -O to "
					"remove odd files");
		    }
		}
	    }
	}
	else {
	    /* it's one of ours :) */
	    add_found(files, uid);
	}
    }

    closedir(dirp);

    /* make sure UIDs are sorted for comparison */
    qsort(files->uids, files->nused, sizeof(unsigned long), sort_uid);

    return 0;
}

static void cleanup_stale_expunged(struct mailbox *mailbox)
{
    const char *fname;
    int expunge_fd = -1;
    const char *expunge_base = NULL;
    size_t expunge_len = 0;   /* mapped size */
    unsigned long expunge_num;
    unsigned long emapnum;
    uint32_t erecno;
    uint32_t uid;
    bit32 eoffset, expungerecord_size;
    const char *bufp;
    struct stat sbuf;
    int r;

    /* it's always read-writes */
    fname = mailbox_meta_fname(mailbox, META_EXPUNGE);
    expunge_fd = open(fname, O_RDWR, 0);
    if (expunge_fd == -1)
	goto done; /* yay, no crappy expunge file */

    /* boo - gotta read and find out the UIDs */
    r = fstat(expunge_fd, &sbuf);
    if (r == -1)
	goto done;

    if (sbuf.st_size < INDEX_HEADER_SIZE)
	goto done;

    map_refresh(expunge_fd, 1, &expunge_base,
		&expunge_len, sbuf.st_size, "expunge",
		mailbox->name);

    /* use the expunge file's header information just in case
     * versions are skewed for some reason */
    eoffset = ntohl(*((bit32 *)(expunge_base+OFFSET_START_OFFSET)));
    expungerecord_size = ntohl(*((bit32 *)(expunge_base+OFFSET_RECORD_SIZE)));

    /* bogus data at the start of the expunge file? */
    if (!eoffset || !expungerecord_size)
	goto done;

    expunge_num = ntohl(*((bit32 *)(expunge_base+OFFSET_NUM_RECORDS)));
    emapnum = (sbuf.st_size - eoffset) / expungerecord_size;
    if (emapnum < expunge_num) {
	expunge_num = emapnum;
    }

    /* add every UID to the files list */
    for (erecno = 1; erecno <= expunge_num; erecno++) {
	bufp = expunge_base + eoffset + (erecno-1)*expungerecord_size;
	uid = ntohl(*((bit32 *)(bufp+OFFSET_UID)));
	mailbox_message_unlink(mailbox, uid);
    }

    fname = mailbox_meta_fname(mailbox, META_EXPUNGE);
    unlink(fname);

done:
    if (expunge_base) map_free(&expunge_base, &expunge_len);
    xclose(expunge_fd);
}

/* this is kind of like mailbox_create, but we try to rescue
 * what we can from the filesystem! */
static int mailbox_reconstruct_create(const char *name, struct mailbox **mbptr)
{
    struct mailbox *mailbox = NULL;
    int options = config_getint(IMAPOPT_MAILBOX_DEFAULT_OPTIONS)
		| OPT_POP3_NEW_UIDL;
    mbentry_t *mbentry = NULL;
    struct mailboxlist *listitem;
    int r;

    /* make sure it's not already open.  Very odd, since we already
     * discovered it's not openable! */
    listitem = find_listitem(name);
    if (listitem) return IMAP_MAILBOX_LOCKED;

    listitem = create_listitem(name);
    mailbox = &listitem->m;

    /* if we can't get an exclusive lock first try, there's something
     * racy going on! */
    r = mboxname_lock(name, &listitem->l, LOCK_NONBLOCKING);
    if (r) goto done;

    /* Start by looking up current data in mailbox list */
    /* XXX - no mboxlist entry?  Can we recover? */
    r = mboxlist_lookup(name, &mbentry, NULL);
    if (r) goto done;

    mailbox->part = xstrdup(mbentry->partition);
    mailbox->acl = xstrdup(mbentry->acl);
    mailbox->mbtype = mbentry->mbtype;

    syslog(LOG_NOTICE, "create new mailbox %s", name);

    /* Attempt to open index */
    r = mailbox_open_index(mailbox);
    if (!r) r = mailbox_read_index_header(mailbox);
    if (r) {
	printf("%s: failed to read index header\n", mailbox->name);
	syslog(LOG_ERR, "failed to read index header for %s", mailbox->name);
	/* no cyrus.index file at all - well, we're in a pickle!
         * no point trying to rescue anything else... */
	mailbox_close(&mailbox);
	r = mailbox_create(name, mbentry->mbtype, mbentry->partition, mbentry->acl,
			   NULL, options, 0, mbptr);
	mboxlist_entry_free(&mbentry);
	return r;
    }

    mboxlist_entry_free(&mbentry);

    /* read header, if it is not there, we need to create it */
    r = mailbox_read_header(mailbox, NULL);
    if (r) {
	/* Header failed to read - recreate it */
	printf("%s: failed to read header file\n", mailbox->name);
	syslog(LOG_ERR, "failed to read header file for %s", mailbox->name);

	mailbox_make_uniqueid(mailbox);
	r = mailbox_commit(mailbox);
	if (r) goto done;
    }

    if (mailbox->header_file_crc != mailbox->i.header_file_crc) {
	mailbox->i.header_file_crc = mailbox->header_file_crc;
	printf("%s: header file CRC mismatch, correcting\n", mailbox->name);
	syslog(LOG_ERR, "%s: header file CRC mismatch, correcting", mailbox->name);
	mailbox_index_dirty(mailbox);
	r = mailbox_commit(mailbox);
	if (r) goto done;
    }

done:
    if (r) mailbox_close(&mailbox);
    else *mbptr = mailbox;

    return r;
}

static int mailbox_reconstruct_acl(struct mailbox *mailbox, int flags)
{
    int make_changes = flags & RECONSTRUCT_MAKE_CHANGES;
    char *acl = NULL;
    int r;

    r = mailbox_read_header(mailbox, &acl);
    if (r) return r;

    if (strcmp(mailbox->acl, acl)) {
	printf("%s: update acl from header %s => %s\n", mailbox->name,
	       mailbox->acl, acl);
	if (make_changes) {
	    mbentry_t *mbentry = NULL;
	    r = mboxlist_lookup(mailbox->name, &mbentry, NULL);
	    if (!r) {
		free(mbentry->acl);
		mbentry->acl = xstrdup(acl);
		r = mboxlist_update(mbentry, 0);
	    }
	    mboxlist_entry_free(&mbentry);
	}
    }

    free(acl);

    return r;
}

static int records_match(const char *mboxname,
			 struct index_record *old,
			 struct index_record *new)
{
    int i;
    int match = 1;
    int userflags_dirty = 0;

    if (old->internaldate != new->internaldate) {
	printf("%s uid %u mismatch: internaldate\n",
	       mboxname, new->uid);
	match = 0;
    }
    if (old->sentdate != new->sentdate) {
	printf("%s uid %u mismatch: sentdate\n",
	       mboxname, new->uid);
	match = 0;
    }
    if (old->size != new->size) {
	printf("%s uid %u mismatch: size\n",
	       mboxname, new->uid);
	match = 0;
    }
    if (old->header_size != new->header_size) {
	printf("%s uid %u mismatch: header_size\n",
	       mboxname, new->uid);
	match = 0;
    }
    if (old->gmtime != new->gmtime) {
	printf("%s uid %u mismatch: gmtime\n",
	       mboxname, new->uid);
	match = 0;
    }
    if (old->content_lines != new->content_lines) {
	printf("%s uid %u mismatch: content_lines\n",
	       mboxname, new->uid);
	match = 0;
    }
    if (old->system_flags != new->system_flags) {
	printf("%s uid %u mismatch: systemflags\n",
	       mboxname, new->uid);
	match = 0;
    }
    for (i = 0; i < MAX_USER_FLAGS/32; i++) {
	if (old->user_flags[i] != new->user_flags[i])
	    userflags_dirty = 1;
    }
    if (userflags_dirty) {
	printf("%s uid %u mismatch: userflags\n",
	       mboxname, new->uid);
	match = 0;
    }
    if (!message_guid_equal(&old->guid, &new->guid)) {
	printf("%s uid %u mismatch: guid\n",
	       mboxname, new->uid);
	match = 0;
    }

    if (!match) {
	syslog(LOG_ERR, "%s uid %u record mismatch, rewriting",
	       mboxname, new->uid);
    }

    /* cache issues - don't print, probably just a version
     * upgrade... */
    if (old->cache_version != new->cache_version) {
	match = 0;
    }
    if (old->cache_crc != new->cache_crc) {
	match = 0;
    }
    if (cache_len(old) != cache_len(new)) {
	match = 0;
    }
    /* only compare cache records if size matches */
    else if (memcmp(cache_base(old), cache_base(new), cache_len(new))) {
	match = 0;
    }

    return match;
}

static int mailbox_reconstruct_compare_update(struct mailbox *mailbox,
					      struct index_record *record,
					      bit32 *valid_user_flags,
					      int flags, int have_file,
					      struct found_uids *discovered)
{
    char *fname = mailbox_message_fname(mailbox, record->uid);
    int r = 0;
    int i;
    struct index_record copy;
    struct stat sbuf;
    int make_changes = flags & RECONSTRUCT_MAKE_CHANGES;
    int re_parse = flags & RECONSTRUCT_ALWAYS_PARSE;
    int do_stat = flags & RECONSTRUCT_DO_STAT;
    int re_pack = 0;
    int did_stat = 0;

    /* does the file actually exist? */
    if (have_file && do_stat) {
    	if (stat(fname, &sbuf) == -1 || (sbuf.st_size == 0)) {
	    have_file = 0;
	}
	else if (record->size != (unsigned) sbuf.st_size) {
	    re_parse = 1;
	}
	did_stat = 1;
    }

    if (!have_file) {
	/* well, that's OK if it's supposed to be missing! */
	if (record->system_flags & FLAG_UNLINKED)
	    return 0;

	printf("%s uid %u not found\n", mailbox->name, record->uid);
	syslog(LOG_ERR, "%s uid %u not found", mailbox->name, record->uid);

	if (!make_changes) return 0;

	/* otherwise we have issues, mark it unlinked */
	unlink(fname);
	record->system_flags |= FLAG_EXPUNGED | FLAG_UNLINKED;
	mailbox->i.options |= OPT_MAILBOX_NEEDS_REPACK;
	return mailbox_rewrite_index_record(mailbox, record);
    }

    if (mailbox_cacherecord(mailbox, record) || record->crec.len == 0) {
	re_parse = 1;
	re_pack = 1; /* cache record will have to be rewritten */
    }

    /* copy once the cache record is read in... */
    copy = *record;

    if (!record->internaldate) {
	re_parse = 1;
    }

    /* re-calculate all the "derived" fields by parsing the file on disk */
    if (re_parse) {
	/* set NULL in case parse finds a new value */
	record->internaldate = 0;

	r = message_parse(fname, record);
	if (r) return r;

	/* unchanged, keep the old value */
	if (!record->internaldate)
	    record->internaldate = copy.internaldate;

	/* it's not the same message! */
	if (!message_guid_equal(&record->guid, &copy.guid)) {
	    int do_unlink = 0;

	    printf("%s uid %u guid mismatch\n",
		   mailbox->name, record->uid);
	    syslog(LOG_ERR, "%s uid %u guid mismatch",
		   mailbox->name, record->uid);

	    if (!make_changes) return 0;

	    if (record->system_flags & FLAG_EXPUNGED) {
		/* already expunged, just unlink it */
		printf("%s uid %u already expunged, unlinking\n",
		       mailbox->name, record->uid);
		syslog(LOG_ERR, "%s uid %u already expunged, unlinking",
		       mailbox->name, record->uid);
		do_unlink = 1;
	    }
	    else if (flags & RECONSTRUCT_GUID_REWRITE) {
		/* treat this file as discovered */
		add_found(discovered, record->uid);
		printf("%s uid %u marking for uid upgrade\n",
		       mailbox->name, record->uid);
		syslog(LOG_ERR, "%s uid %u marking for uid upgrade",
		       mailbox->name, record->uid);
		do_unlink = 1;
	    }
	    else if (flags & RECONSTRUCT_GUID_UNLINK) {
		printf("%s uid %u unlinking as requested with -U\n",
		       mailbox->name, record->uid);
		syslog(LOG_ERR, "%s uid %u unlinking as requested with -U",
		       mailbox->name, record->uid);
		do_unlink = 1;
	    }

	    if (do_unlink) {
		/* rewrite with the original so we don't break the
		 * expectation that GUID never changes */
		copy.system_flags |= FLAG_EXPUNGED | FLAG_UNLINKED;
		mailbox->i.options |= OPT_MAILBOX_NEEDS_UNLINK;
		return mailbox_rewrite_index_record(mailbox, &copy);
	    }

	    /* otherwise we just report it and move on - hopefully the
	     * correct file can be restored from backup or something */
	    printf("run reconstruct with -R to fix or -U to remove\n");
	    syslog(LOG_ERR, "run reconstruct with -R to fix or -U to remove");
	    return 0;
	}
    }

    if (!record->size) {
	/* dang, guess it failed to parse */

	printf("%s uid %u failed to parse\n", mailbox->name, record->uid);
	syslog(LOG_ERR, "%s uid %u failed to parse", mailbox->name, record->uid);

	if (!make_changes) return 0;

	/* otherwise we have issues, mark it unlinked */
	unlink(fname);
	record->system_flags |= FLAG_EXPUNGED | FLAG_UNLINKED;
	mailbox->i.options |= OPT_MAILBOX_NEEDS_REPACK;
	return mailbox_rewrite_index_record(mailbox, record);
    }

    /* get internaldate from the file if not set */
    if (!record->internaldate) {
	if (did_stat || stat(fname, &sbuf) != -1)
	    record->internaldate = sbuf.st_mtime;
	else
	    record->internaldate = time(NULL);
    }

    /* XXX - conditions under which modseq or uid or internaldate could be bogus? */
    if (record->modseq > mailbox->i.highestmodseq) {
	printf("%s uid %u future modseq " MODSEQ_FMT " found\n",
		   mailbox->name, record->uid, record->modseq);
	syslog(LOG_ERR, "%s uid %u future modseq " MODSEQ_FMT " found",
		   mailbox->name, record->uid, record->modseq);
	mailbox_index_dirty(mailbox);
	mailbox->i.highestmodseq = record->modseq;
    }

    if (record->uid > mailbox->i.last_uid) {
	printf("%s future uid %u found\n",
	       mailbox->name, record->uid);
	syslog(LOG_ERR, "%s future uid %u found",
	       mailbox->name, record->uid);
	mailbox_index_dirty(mailbox);
	mailbox->i.last_uid = record->uid;
    }

    /* remove any user_flags that are missing from the header */
    for (i = 0; i < MAX_USER_FLAGS/32; i++) {
	record->user_flags[i] &= valid_user_flags[i];
    }

    /* after all this - if it still matches in every respect, we don't need
     * to rewrite the record - just return */
    if (records_match(mailbox->name, &copy, record))
	return 0;

    /* XXX - inform of changes */
    if (!make_changes)
	return 0;

    /* rewrite the cache record */
    if (re_pack || record->cache_crc != copy.cache_crc) {
	mailbox->i.options |= OPT_MAILBOX_NEEDS_REPACK;
	record->cache_offset = 0;
	r = mailbox_append_cache(mailbox, record);
	if (r) return r;
    }

    return mailbox_rewrite_index_record(mailbox, record);
}

static int mailbox_reconstruct_append(struct mailbox *mailbox, uint32_t uid,
				      int flags)
{
    char *fname = mailbox_message_fname(mailbox, uid);
    int r = 0;
    struct index_record record;
    struct stat sbuf;
    int make_changes = flags & RECONSTRUCT_MAKE_CHANGES;

    /* possible if '0.' file exists */
    if (!uid) {
	/* filthy hack - copy the path to '1.' and replace 1 with 0 */
	fname = xstrdup(mailbox_message_fname(mailbox, 1));
	fname[strlen(fname)-2] = '0';
    }

    if (stat(fname, &sbuf) == -1) r = IMAP_MAILBOX_NONEXISTENT;
    else if (sbuf.st_size == 0) r = IMAP_MAILBOX_NONEXISTENT;

    /* no file, nothing to do! */
    if (r) {
	syslog(LOG_ERR, "%s uid %u not found", mailbox->name, uid);
	printf("%s uid %u not found", mailbox->name, uid);
	if (!make_changes) return 0;
	unlink(fname);
	return 0;
    }

    memset(&record, 0, sizeof(struct index_record));

    r = message_parse(fname, &record);
    if (r) return r;

    /* copy the timestamp from the file if not calculated */
    if (!record.internaldate)
	record.internaldate = sbuf.st_mtime;

    if (uid > mailbox->i.last_uid) {
	printf("%s uid %u found - adding\n", mailbox->name, uid);
	syslog(LOG_ERR, "%s uid %u found - adding", mailbox->name, uid);
	record.uid = uid;
    }
    else {
	char *oldfname;
	char *newfname;

	printf("%s uid %u rediscovered - appending\n", mailbox->name, uid);
	syslog(LOG_ERR, "%s uid %u rediscovered - appending", mailbox->name, uid);
	/* XXX - check firstexpunged? */
	record.uid = mailbox->i.last_uid + 1;

	if (!make_changes) return 0;

	oldfname = xstrdup(fname);
	newfname = xstrdup(mailbox_message_fname(mailbox, record.uid));
	r = rename(oldfname, newfname);
	free(oldfname);
	free(newfname);
	if (r) return IMAP_IOERROR;
    }


    /* XXX - inform of changes */
    if (!make_changes)
	return 0;

    r = mailbox_append_index_record(mailbox, &record);

    /* XXX - copy per-message annotations? */

    return r;
}


static void reconstruct_compare_headers(struct mailbox *mailbox,
					struct index_header *old,
					struct index_header *new)
{
    if (old->quota_mailbox_used != new->quota_mailbox_used) {
	printf("%s updating quota_mailbox_used: "
	       QUOTA_T_FMT " => " QUOTA_T_FMT "\n", mailbox->name,
	       old->quota_mailbox_used, new->quota_mailbox_used);
	syslog(LOG_ERR, "%s updating quota_mailbox_used: "
	       QUOTA_T_FMT " => " QUOTA_T_FMT, mailbox->name,
	       old->quota_mailbox_used, new->quota_mailbox_used);
    }

    if (old->quota_annot_used != new->quota_annot_used) {
	printf("%s updating quota_annot_used: "
	       QUOTA_T_FMT " => " QUOTA_T_FMT "\n", mailbox->name,
	       old->quota_annot_used, new->quota_annot_used);
	syslog(LOG_ERR, "%s updating quota_annot_used: "
	       QUOTA_T_FMT " => " QUOTA_T_FMT, mailbox->name,
	       old->quota_annot_used, new->quota_annot_used);
    }

    if (old->answered != new->answered) {
	syslog(LOG_ERR, "%s: updating answered %u => %u",
	       mailbox->name, old->answered, new->answered);
	printf("%s: updating answered %u => %u\n",
	       mailbox->name, old->answered, new->answered);
    }

    if (old->flagged != new->flagged) {
	syslog(LOG_ERR, "%s: updating flagged %u => %u",
	       mailbox->name, old->flagged, new->flagged);
	printf("%s: updating flagged %u => %u\n",
	       mailbox->name, old->flagged, new->flagged);
    }

    if (old->deleted != new->deleted) {
	syslog(LOG_ERR, "%s: updating deleted %u => %u",
	       mailbox->name, old->deleted, new->deleted);
	printf("%s: updating deleted %u => %u\n",
	       mailbox->name, old->deleted, new->deleted);
    }

    if (old->exists != new->exists) {
	syslog(LOG_ERR, "%s: updating exists %u => %u",
	       mailbox->name, old->exists, new->exists);
	printf("%s: updating exists %u => %u\n",
	       mailbox->name, old->exists, new->exists);
    }

    if (old->synccrcs.basic != new->synccrcs.basic) {
	syslog(LOG_ERR, "%s: updating sync_crc %u => %u",
	       mailbox->name, old->synccrcs.basic, new->synccrcs.basic);
	printf("%s: updating sync_crc %u => %u\n",
	       mailbox->name, old->synccrcs.basic, new->synccrcs.basic);
    }

    if (old->synccrcs.annot != new->synccrcs.annot) {
	syslog(LOG_ERR, "%s: updating sync_crc_annot %u => %u",
	       mailbox->name, old->synccrcs.annot, new->synccrcs.annot);
	printf("%s: updating sync_crc_annot %u => %u\n",
	       mailbox->name, old->synccrcs.annot, new->synccrcs.annot);
    }

}

static int mailbox_wipe_index_record(struct mailbox *mailbox,
				     struct index_record *record)
{
    int n;
    indexbuffer_t ibuf;
    unsigned char *buf = ibuf.buf;
    size_t offset;

    assert(mailbox_index_islocked(mailbox, 1));
    assert(record->recno > 0 &&
	   record->recno <= mailbox->i.num_records);

    record->uid = 0;
    record->system_flags |= FLAG_EXPUNGED | FLAG_UNLINKED;

    mailbox->i.options |= OPT_MAILBOX_NEEDS_REPACK;
    mailbox_index_dirty(mailbox);

    mailbox_index_record_to_buf(record, mailbox->i.minor_version, buf);

    offset = mailbox->i.start_offset +
	     (record->recno-1) * mailbox->i.record_size;

    n = lseek(mailbox->index_fd, offset, SEEK_SET);
    if (n == -1) {
	syslog(LOG_ERR, "IOERROR: seeking index record %u for %s: %m",
	       record->recno, mailbox->name);
	return IMAP_IOERROR;
    }

    n = retry_write(mailbox->index_fd, buf, mailbox->i.record_size);
    if (n < 0) {
	syslog(LOG_ERR, "IOERROR: writing index record %u for %s: %m",
	       record->recno, mailbox->name);
	return IMAP_IOERROR;
    }

    return 0;
}

static int addannot_uid(const char *mailbox __attribute__((unused)),
                        uint32_t uid,
                        const char *entry __attribute__((unused)),
                        const char *userid __attribute__((unused)),
                        const struct buf *value __attribute__((unused)),
                        void *rock)
{
    struct found_uids *annots = (struct found_uids *)rock;

    /* take advantage of the guarantee that all annotations with the same UID
     * will be together in a 'foreach' response */
    if (!annots->nused || annots->uids[annots->nused-1] != uid) {
	add_found(annots, uid);
    }

    return 0;
}


static int find_annots(struct mailbox *mailbox, struct found_uids *annots)
{
    int r = 0;

    r = annotatemore_findall(mailbox->name, ANNOTATE_ANY_UID, "*",
			     addannot_uid, annots);
    if (r) return r;

    /* make sure UIDs are sorted for comparison */
    qsort(annots->uids, annots->nused, sizeof(unsigned long), sort_uid);

    return 0;
}

static int reconstruct_delannots(struct mailbox *mailbox,
				 struct found_uids *delannots,
				 int flags)
{
    int make_changes = (flags & RECONSTRUCT_MAKE_CHANGES);
    int r = 0;

    r = mailbox_get_annotate_state(mailbox, ANNOTATE_ANY_UID, NULL);
    if (r) {
	syslog(LOG_ERR, "IOERROR: failed to open annotations %s: %s",
	       mailbox->name, error_message(r));
	goto out;
    }

    while (delannots->pos < delannots->nused) {
	unsigned uid = delannots->uids[delannots->pos];
	syslog(LOG_NOTICE, "removing stale annotations for %u", uid);
	printf("removing stale annotations for %u\n", uid);
	if (make_changes) {
	    r = annotate_msg_cleanup(mailbox, uid);
	    if (r) goto out;
	}
	delannots->pos++;
    }

out:
    return r;
}


/*
 * Reconstruct the single mailbox named 'name'
 */
EXPORTED int mailbox_reconstruct(const char *name, int flags)
{
    /* settings */
    int make_changes = (flags & RECONSTRUCT_MAKE_CHANGES);

    int r = 0;
    int i, flag;
    struct index_record record;
    struct mailbox *mailbox = NULL;
    struct found_uids files = FOUND_UIDS_INITIALIZER;
    struct found_uids discovered = FOUND_UIDS_INITIALIZER;
    struct found_uids annots = FOUND_UIDS_INITIALIZER;
    struct found_uids delannots = FOUND_UIDS_INITIALIZER;
    struct index_header old_header;
    int have_file;
    uint32_t recno;
    uint32_t last_seen_uid = 0;
    bit32 valid_user_flags[MAX_USER_FLAGS/32];

    if (make_changes && !(flags & RECONSTRUCT_QUIET)) {
	syslog(LOG_NOTICE, "reconstructing %s", name);
    }

    r = mailbox_open_iwl(name, &mailbox);
    if (r) {
	if (!make_changes) return r;
	/* returns a locktype == LOCK_EXCLUSIVE mailbox */
	r = mailbox_reconstruct_create(name, &mailbox);
    }
    if (r) return r;

    r = mailbox_reconstruct_acl(mailbox, flags);
    if (r) goto close;

    /* Validate user flags */
    for (i = 0; i < MAX_USER_FLAGS/32; i++) {
	valid_user_flags[i] = 0;
    }
    for (flag = 0; flag < MAX_USER_FLAGS; flag++) {
	if (!mailbox->flagname[flag]) continue;
	if ((flag && !mailbox->flagname[flag-1]) ||
	    !imparse_isatom(mailbox->flagname[flag])) {
	    printf("%s: bogus flag name %d:%s",
		   mailbox->name, flag, mailbox->flagname[flag]);
	    syslog(LOG_ERR, "%s: bogus flag name %d:%s",
		   mailbox->name, flag, mailbox->flagname[flag]);
	    mailbox->header_dirty = 1;
	    free(mailbox->flagname[flag]);
	    mailbox->flagname[flag] = NULL;
	    continue;
	}
	valid_user_flags[flag/32] |= 1<<(flag&31);
    }

    r = mailbox_ensure_cache(mailbox, 0);
    if (r) {
	const char *fname = mailbox_meta_fname(mailbox, META_CACHE);
	uint32_t buf;
	int n;

	printf("%s: missing cache file, recreating\n",
	      mailbox->name);
	syslog(LOG_ERR, "%s: missing cache file, recreating",
	      mailbox->name);

	if (!make_changes) goto close;

	if (cyrus_mkdir(fname, 0755)) goto close;
	mailbox->cache_fd = open(fname, O_RDWR|O_TRUNC|O_CREAT, 0666);
	if (mailbox->cache_fd == -1) goto close;

	/* set the generation number */
	buf = htonl(mailbox->i.generation_no);
	n = retry_write(mailbox->cache_fd, (char *)&buf, 4);
	if (n != 4) goto close;
    }

    /* find cyrus.expunge file if present */
    cleanup_stale_expunged(mailbox);

    r = find_files(mailbox, &files, flags);
    if (r) goto close;

    r = find_annots(mailbox, &annots);
    if (r) goto close;

    for (recno = 1; recno <= mailbox->i.num_records; recno++) {
	r = mailbox_read_index_record(mailbox, recno, &record);
	if (r) {
	    printf("%s: record corrupted %u (maybe uid %u)\n",
		   mailbox->name, recno, record.uid);
	    continue;
	}

	if (record.uid <= last_seen_uid) {
	    if (record.uid)
		syslog(LOG_ERR, "%s out of order uid %u at record %u, wiping",
		       mailbox->name, record.uid, recno);
	    mailbox_wipe_index_record(mailbox, &record);
	    continue;
	}

	last_seen_uid = record.uid;

	/* bogus annotations? */
	while (annots.pos < annots.nused && annots.uids[annots.pos] < record.uid) {
	    add_found(&delannots, annots.uids[annots.pos]);
	    annots.pos++;
	}

	/* skip over current */
	if (annots.pos < annots.nused && annots.uids[annots.pos] == record.uid) {
	    annots.pos++;
	}

	/* lower UID file exists */
	while (files.pos < files.nused && files.uids[files.pos] < record.uid) {
	    add_found(&discovered, files.uids[files.pos]);
	    files.pos++;
	}

	/* if they match, advance the pointer */
	have_file = 0;
	if (files.pos < files.nused && files.uids[files.pos] == record.uid) {
	    have_file = 1;
	    files.pos++;
	}

	r = mailbox_reconstruct_compare_update(mailbox, &record,
					       valid_user_flags,
					       flags, have_file,
					       &discovered);
	if (r) goto close;
    }

    /* add discovered messages before last_uid to the list in order */
    while (files.pos < files.nused && files.uids[files.pos] <= mailbox->i.last_uid) {
	add_found(&discovered, files.uids[files.pos]);
	files.pos++;
    }

    /* messages AFTER last_uid can keep the same UID (see also, restore
     * from lost .index file) - so don't bother moving those */
    while (files.pos < files.nused) {
	unsigned uid = files.uids[files.pos];
	r = mailbox_reconstruct_append(mailbox, files.uids[files.pos], flags);
	if (r) goto close;
	files.pos++;

	/* we can keep this annotation too... */

	/* bogus annotations? */
	while (annots.pos < annots.nused && annots.uids[annots.pos] < uid) {
	    add_found(&delannots, annots.uids[annots.pos]);
	    annots.pos++;
	}

	/* skip over current */
	if (annots.pos < annots.nused && annots.uids[annots.pos] == uid) {
	    annots.pos++;
	}
    }

    /* bogus annotations after the end? */
    while (annots.pos < annots.nused) {
	add_found(&delannots, annots.uids[annots.pos]);
	annots.pos++;
    }

    /* handle new list - note, we don't copy annotations for these */
    while (discovered.pos < discovered.nused) {
	r = mailbox_reconstruct_append(mailbox, discovered.uids[discovered.pos], flags);
	if (r) goto close;
	discovered.pos++;
    }

    if (delannots.nused) {
	r = reconstruct_delannots(mailbox, &delannots, flags);
	if (r) goto close;
    }

    /* make sure we have enough index file mmaped */
    r = mailbox_refresh_index_map(mailbox);

    old_header = mailbox->i;

    /* re-calculate derived fields */
    r = mailbox_index_recalc(mailbox);
    if (r) goto close;

    /* inform users of any changed header fields */
    reconstruct_compare_headers(mailbox, &old_header, &mailbox->i);

    /* fix up 2.4.0 bug breakage */
    if (mailbox->i.uidvalidity == 0) {
	if (make_changes) {
	    mailbox->i.uidvalidity = time(0);
	    mailbox_index_dirty(mailbox);
	}
	syslog(LOG_ERR, "%s: zero uidvalidity", mailbox->name);
    }
    if (mailbox->i.highestmodseq == 0) {
	if (make_changes) {
	    mailbox_index_dirty(mailbox);
	    mailbox->i.highestmodseq = 1;
	}
	syslog(LOG_ERR, "%s:  zero highestmodseq", mailbox->name);
    }

    if (make_changes) {
	r = mailbox_commit(mailbox);
    }
    else {
	/* undo any dirtyness before we close, we didn't actually
	 * write any changes */
	mailbox->i.dirty = 0;
	mailbox->quota_dirty = 0;
	mailbox->cache_dirty = 0;
	mailbox->modseq_dirty = 0;
	mailbox->header_dirty = 0;
    }

close:
    free_found(&files);
    free_found(&discovered);
    free_found(&annots);
    free_found(&delannots);
    mailbox_close(&mailbox);
    return r;
}

/*
 * Gets messages usage.
 */
EXPORTED void mailbox_get_usage(struct mailbox *mailbox,
			quota_t usage[QUOTA_NUMRESOURCES])
{
    int res;

    for (res = 0; res < QUOTA_NUMRESOURCES; res++) {
	usage[res] = 0;
    }

    if (!(mailbox->i.options & OPT_MAILBOX_DELETED)) {
	usage[QUOTA_STORAGE] = mailbox->i.quota_mailbox_used;
	usage[QUOTA_MESSAGE] = mailbox->i.exists;
	usage[QUOTA_ANNOTSTORAGE] = mailbox->i.quota_annot_used;
	usage[QUOTA_NUMFOLDERS] = 1;
    }
    /* else: mailbox is being deleted, thus its new usage is 0 */
}

EXPORTED int mailbox_get_annotate_state(struct mailbox *mailbox,
			       unsigned int uid,
			       annotate_state_t **statep)
{
    int r = 0;

    if (statep) *statep = NULL;

    if (!mailbox->annot_state)
	mailbox->annot_state = annotate_state_new();

    r = annotate_state_set_message(mailbox->annot_state, mailbox, uid);
    if (r) return r;

    /* lock immediately if we have a write lock */
    if (mailbox_index_islocked(mailbox, /*write*/1))
	annotate_state_begin(mailbox->annot_state);

    if (statep) *statep = mailbox->annot_state;

    return 0;
}<|MERGE_RESOLUTION|>--- conflicted
+++ resolved
@@ -1295,13 +1295,10 @@
 	    return IMAP_NOTFOUND;
 
 	if (emptyflag == -1)
-<<<<<<< HEAD
-=======
 	    return IMAP_USERFLAG_EXHAUSTED;
 
 	/* stop imapd exhausting flags */
 	if (emptyflag >= 100 && create == 1)
->>>>>>> c046ac02
 	    return IMAP_USERFLAG_EXHAUSTED;
 
 	/* need to be index locked to make flag changes */
@@ -2360,13 +2357,8 @@
 	if (record.system_flags & FLAG_EXPUNGED)
 	    continue;
 
-<<<<<<< HEAD
-	if (alg->record)
-	    crc ^= alg->record(mailbox, &record);
-=======
 	crcs.basic ^= crc_basic(mailbox, &record);
 	crcs.annot ^= crc_virtannot(mailbox, &record);
->>>>>>> c046ac02
 
 	struct annot_calc_rock cr = { 0, 0 };
 	annotatemore_findall(mailbox->name, record.uid, /* all entries*/"*",
