--- conflicted
+++ resolved
@@ -1608,22 +1608,13 @@
 		prot_printf(imapd_out, "%s OK %s\r\n", tag.s,
 			    error_message(IMAP_OK_COMPLETED));
 
-<<<<<<< HEAD
-		// Translate the name to external
-		if (imapd_userid != NULL) {
-			mboxname_hiersep_toexternal(&imapd_namespace, imapd_userid, config_virtdomains ? strcspn(imapd_userid, "@") : 0);
-			telemetry_rusage(imapd_userid);
-			mboxname_hiersep_tointernal(&imapd_namespace, imapd_userid, config_virtdomains ? strcspn(imapd_userid, "@") : 0);
-		}
-=======
 		if (imapd_userid && *imapd_userid) {
 		    // Translate the name to external
 		    mboxname_hiersep_toexternal(&imapd_namespace, imapd_userid, config_virtdomains ? strcspn(imapd_userid, "@") : 0);
-		    telemetry_rusage(imapd_userid);
+	  	    telemetry_rusage(imapd_userid);
 		    mboxname_hiersep_tointernal(&imapd_namespace, imapd_userid, config_virtdomains ? strcspn(imapd_userid, "@") : 0);
 		}
 
->>>>>>> c046ac02
 		return;
 	    }
 	    else if (!imapd_userid) goto nologin;
